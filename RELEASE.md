# Release Notes and Known Bugs #

* **Quicklinks**
 * [v0.06b](#v006b)
 * [v0.05.1b](#v0051b)
 * [v0.05b](#v005b)

## v0.06b ##

### What's New ###
* Added SQL access to shapefile selection by unique identifier for lower read delays on large shapefiles. The prior implementation required looping over the shapefile features to find the matching identifier value.
  - Shapefiles now require a unique, integer UGID field.
  - ShpProcess object added to assist in shapefile conversion (requires Fiona).
* Header dump of netCDF file attributes included in disk outputs (*_source_metdata.txt).
* Additional attributes in *_did.csv: standard name, units, long name.
* Added "headers" parameters to OcgOperations to allow selection of file headers.
* Added "time_region" to RequestDataset to subset by arbitrary month/year combinations.

### Known Issues ###
<<<<<<< HEAD
* Missing documentation for ShpProcess
* Outdated documentation for ShpCabinet
* Resolution of NcGridMatrixDimension fails
=======
* Missing documentation for ShpProcess.
* Outdated documentation for ShpCabinet.
* Resolution of NcGridMatrixDimension fails.
>>>>>>> bbaa2f97

## v0.05.1b ##

### What's New ###
* New backend interface to support additional output formats.
* Keyed output removed in favor or "csv+" format.
* Prototype support for large array computations.
* Improved verbose output.
* Support for additional projections.
* Multiple projections supported in a single request.
* Addition of input dataset descriptor CSV file in output data package.
* Multi-file netCDF support using netCDF4.MFDataset.
* Support for point-based subsetting.

# Previous Release Notes #

## v0.05b ##

### What's New ###
1. New implementations for parameter definitions with improved type checking and formatting.
2. Improved metadata formatting.
3. Numerous bug fixes.
4. Added "dir_output" parameter to OcgOperations.
5. Selection geometries are now a derived class of list and carry projection information.
6. Projection information is now written in CF formatting to NetCDF outputs.
7. Computations may be written to NetCDF.
8. OcgOperations parameter "prefix" now names the output folder as well as the files contained in the output directory.
9. Projection support is available again with selection geometries projected to match input dataset.
10. Simple multiprocessing implementation available with all objects serializable.
11. OcgOperations parameter "select_ugid" applied at geometry load-time.
12. New ocgis.env with support of system environment variables.
13. Setup.py has option for autmated install on Ubuntu Linux systems.
14. URL representation of OcgOperations included in metadata output.

## v0.04b ##

### What's New ###
1. RequestDataset and RequestDatasetCollection objects to replace old dataset dictionary in OcgOperations.
   * Time and level ranges subset arguments merged into RequestDataset.
2. Documentation on GitHub: http://ncpp.github.com/ocgis/
3. A "setup.py" module and installation instructions: http://ncpp.github.com/ocgis/install.html
4. Improvements to ShpCabinet adding ability to load all or no attributes.
5. Alpha implementation of URL-to-OcgOperations (and vice versa) capability.
6. Changes to naming conventions of "env" variables.
7. Usage examples in documentation pages: http://ncpp.github.com/ocgis/examples.html.

### Additional Notes ###
1. NetCDF output for calculations not working.
2. Code optimization is behind the multi-dataset implementation.
4. Datasets with projections currently require customizations.
5. "setup.py" uninstall not working.

## v0.03a ##

### What's New ###
1. Added ability to request datasets having differing dimensional domains.
2. Requested dataset may also have differing time and level ranges.
3. Improved 'keyed' output accounting for potentially differing dimensional information.
4. Added additional attributes to melted iterator.
5. Simplified interface that uses requested variable dimenionsal information and attributes to find bounds.
 * Removed unnecessary interface parameters to account for new approach.
6. NetCDF output now copies attributes correctly from originating dataset.

### Additional Notes ###
1. NetCDF output for calculations not working.
2. Multivariate calculations currently broken.
3. Code optimization is behind the multi-dataset implementation.
4. Datasets with projections currently require customizations.

...<|MERGE_RESOLUTION|>--- conflicted
+++ resolved
@@ -17,15 +17,9 @@
 * Added "time_region" to RequestDataset to subset by arbitrary month/year combinations.
 
 ### Known Issues ###
-<<<<<<< HEAD
-* Missing documentation for ShpProcess
-* Outdated documentation for ShpCabinet
-* Resolution of NcGridMatrixDimension fails
-=======
 * Missing documentation for ShpProcess.
 * Outdated documentation for ShpCabinet.
 * Resolution of NcGridMatrixDimension fails.
->>>>>>> bbaa2f97
 
 ## v0.05.1b ##
 
