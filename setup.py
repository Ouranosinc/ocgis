--- conflicted
+++ resolved
@@ -5,11 +5,7 @@
 import tempfile
 
 
-<<<<<<< HEAD
-VERSION = '0.08b'
-=======
 VERSION = '0.08b-next'
->>>>>>> 97ceee33
 
 
 class UninstallCommand(Command):
