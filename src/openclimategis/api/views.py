from django import forms
from django.http import HttpResponseRedirect
from django.shortcuts import render_to_response
from django.shortcuts import redirect
from django.core.exceptions import ValidationError
from django.template.context import RequestContext
from shapely import wkt as shapely_wkt
from util.helpers import reverse_wkt, get_temp_path
import os
import zipfile
from util.ncconv.experimental.helpers import get_shp_as_multi,\
    reduce_to_multipolygon, keep
from climatedata.models import UserGeometryMetadata
from django.contrib.gis.geos.geometry import GEOSGeometry
from django.contrib.gis.geos.collections import MultiPolygon
from django.contrib.gis.geos.polygon import Polygon
from django.contrib.gis.geos import fromstr
from climatedata import models
from django.db import transaction
from shapely.geos import ReadingError
<<<<<<< HEAD
from util.ncconv.experimental.ocg_stat import OcgStatFunction
=======
from util.ncconv.experimental.ocg_stat import OcgStat, OcgStatFunction
#import urllib
>>>>>>> bc04d076


CHOICES_AGGREGATE = [
    ('true','TRUE'),
    ('false','FALSE'),
]
CHOICES_SOP = [
    ('intersects','Intersects'),
    ('clip','Clip'),
]
CHOICES_EXT = [
    ('geojson','GeoJSON Text File'),
    ('csv','Comma Separated Value'),
    ('kcsv','Linked Comma Separated Value (zipped)'),
    ('shz','ESRI Shapefile (zipped)'),
    ('lshz','CSV-Linked ESRI Shapefile (zipped)'),
    ('kml','Keyhole Markup Language'),
    ('kmz','Keyhole Markup Language (zipped)'),
    ('sqlite','SQLite3 Database (zipped)')
]

def get_SpatialQueryForm(simulation_output):
    ## the dataset object contains the test values
    dataset = simulation_output.netcdf_variable.netcdf_dataset
    
    ## validators and custom field classes for the dynamic form ----------------
    
    def _validate_drange_lower(value):
        if value > dataset.temporal_max.date():
            raise(ValidationError('Lower date range exceeds maximum dataset date.'))
    
    def _validate_drange_upper(value):
        if value < dataset.temporal_min.date():
            raise(ValidationError('Upper date range less than minimum dataset date.'))
        
    class OcgWktField(forms.CharField):
    
        def clean(self,value):
            ## check the geometry is valid
            try:
                ## try to load the form input from WKT
                geom = shapely_wkt.loads(value)
                ## convert to the url format
                ret = reverse_wkt(value)
            ## try to find the AOI code
            except ReadingError:
                try:
                    ## return the meta code
                    user_meta = models.UserGeometryMetadata.objects.filter(code=value)
                    ## confirm it exists in the database
                    if len(user_meta) == 0: raise(ValidationError)
                    ## convert to shapely geometries. first, return the actual
                    ## geometries
                    geom = models.UserGeometryData.objects.filter(user_meta=user_meta)
                    geom = [shapely_wkt.loads(geom.geom.wkt) for geom in geom]
                    ## convert to format acceptable for the url
                    ret = value
                except ValidationError:
                    raise(ValidationError('Unable to parse WKT or locate unique geometry code.'))
            ## check that spatial operations will return data
            ogeom = shapely_wkt.loads(dataset.spatial_extent.wkt)
            igeom = reduce_to_multipolygon(geom)
            if not keep(igeom=ogeom,target=igeom):
                raise(ValidationError('Input geometry will return an empty intersection.'))
            
            return(ret)
        
    ## -------------------------------------------------------------------------
    
    class SpatialQueryForm(forms.Form):
        
        drange_lower = forms.DateField(
            required=True,
            initial='1/1/2000',
            label='Lower Date Range',
            validators=[_validate_drange_lower],
        )
        drange_upper = forms.DateField(
            required=True,
            initial='3/1/2000',
            label='Upper Date Range',
            validators=[_validate_drange_upper],
        )
        wkt_extent = OcgWktField(
            required=True,
            label='WKT Extent',
            widget=forms.Textarea(attrs={'cols': 80, 'rows': 10}),
            initial='POLYGON ((-104 39, -95 39, -95 44, -104 39))',
#            initial='MULTIPOLYGON (((-101.4073932908307825 40.0010033647185850, -102.0515352914306817 39.9989183647166371, -102.0475452914269709 40.3426443650367617, -102.0476202914270374 40.4310773651191226, -102.0460312914255638 40.6973193653670791, -102.0469922914264487 40.7431303654097405, -102.0477392914271491 40.9980713656471707, -102.6212572919612853 41.0002143656491711, -102.6522712919901608 40.9981243656472216, -103.3829562926706700 41.0003163656492617, -103.5723162928470202 40.9996483656486390, -104.0517052932934945 41.0032113656519641, -104.0540122932956422 41.3880853660104009, -104.0555002932970154 41.5642223661744410, -104.0536152932952660 41.6982183662992298, -104.0535132932951683 41.9998153665801226, -104.0562192932976870 42.6146693671527430, -104.0561992932976665 43.0030623675144668, -103.5014642927810371 42.9986183675103320, -103.0058752923194874 42.9993543675110175, -102.7883842921169304 42.9953033675072405, -102.0867012914634415 42.9898873675021918, -101.2317372906671835 42.9868433674993611, -100.1981422897045775 42.9910953675033198, -99.5327902890849145 42.9923353675044737, -99.2539712888252552 42.9923893675045292, -98.4976512881208777 42.9917783675039544, -98.4574442880834226 42.9371603674530888, -98.3912042880217399 42.9201353674372328, -98.3103392879464195 42.8817943674015254, -98.1678262878136962 42.8395713673622041, -98.1448692877923179 42.8357943673586874, -98.1231172877720610 42.8202233673441839, -98.1218202877708450 42.8083603673331368, -98.0331402876882549 42.7691923672966539, -97.9951442876528773 42.7668123672944418, -97.9635582876234565 42.7736903673008442, -97.9294772875917232 42.7923243673182014, -97.8899412875548904 42.8312713673544749, -97.8886592875537076 42.8558073673773237, -97.8186432874884986 42.8665873673873676, -97.7970282874683647 42.8495973673715440, -97.7721862874452228 42.8461643673683454, -97.7252502874015221 42.8580083673793695, -97.6857522873647355 42.8368373673596565, -97.6349702873174436 42.8612853673824219, -97.5706542872575397 42.8479903673700449, -97.5061322871974454 42.8601363673813580, -97.4831592871760506 42.8571573673785764, -97.4572632871519318 42.8504433673723284, -97.3893062870886439 42.8674333673881520, -97.3114142870161061 42.8617713673828789, -97.2714572869788867 42.8500143673719265, -97.2431892869525569 42.8518263673736186, -97.2244432869350987 42.8412023673637208, -97.2118312869233563 42.8125733673370590, -97.1614222868764159 42.7986193673240649, -97.1304692868475854 42.7739233673010659, -97.0151392867401796 42.7595423672876649, -96.9795932867070718 42.7583133672865259, -96.9700032866981445 42.7520653672807072, -96.9778692867054701 42.7273083672576490, -96.9707732866988579 42.7211473672519162, -96.9082342866406066 42.7316993672617400, -96.8101402865492560 42.7040843672360211, -96.8104372865495293 42.6813413672148414, -96.7993442865391955 42.6700193672042900, -96.7226582864677766 42.6685923672029617, -96.6990602864457998 42.6577153671928357, -96.6945962864416515 42.6411633671774197, -96.7152732864608993 42.6219073671594870, -96.7140592864597721 42.6123023671505408, -96.6366722863876930 42.5507313670931993, -96.6292942863808264 42.5226933670670917, -96.6054672863586319 42.5072363670526912, -96.5847532863393496 42.5182873670629817, -96.5472152863043931 42.5204993670650424, -96.4947012862554772 42.4884593670352047, -96.4393942862039637 42.4892403670359329, -96.3960742861636248 42.4674013670155972, -96.3978902861653211 42.4417933669917460, -96.4176282861836995 42.4147773669665824, -96.4117612861782334 42.3809183669350489, -96.4241752861897936 42.3492793669055843, -96.3897812861577705 42.3287893668864967, -96.3687002861381359 42.2980233668578478, -96.3428812861140784 42.2820813668430020, -96.3326582861045608 42.2603073668227225, -96.3377082861092617 42.2295223667940505, -96.3635122861333002 42.2140423667796370, -96.3521652861227267 42.1681853667369211, -96.2851232860602977 42.1234523666952612, -96.2654832860419987 42.0488973666258303, -96.2387252860170861 42.0284383666067782, -96.2360932860146363 42.0012583665814674, -96.2028422859836638 41.9966153665771387, -96.1852172859672550 41.9806853665622981, -96.1473282859319625 41.9662543665488670, -96.1458702859305987 41.9249073665103538, -96.1599702859437429 41.9041513664910212, -96.1356232859210564 41.8626203664523473, -96.0764172858659151 41.7914693663860817, -96.0993212858872567 41.7529753663502277, -96.0997712858876696 41.7315633663302918, -96.0855572858744296 41.7049873663055379, -96.1222022859085570 41.6949133662961557, -96.1202642859067566 41.6840943662860823, -96.0993062858872378 41.6546803662586882, -96.1113072858984197 41.5990063662068366, -96.0808352858700374 41.5760003661854114, -96.0919362858803794 41.5631453661734369, -96.0858402858746956 41.5375223661495738, -96.0501722858414837 41.5243353661372936, -96.0045922857990348 41.5366633661487725, -95.9939652857891303 41.5281033661408046, -95.9966882857916630 41.5115173661253607, -96.0134512858072782 41.4929943661081069, -96.0068972858011733 41.4819543660978240, -95.9531852857511467 41.4723873660889097, -95.9350652857342823 41.4623813660795975, -95.9400562857389190 41.3948053660166551, -95.9428952857415709 41.3400773659656906, -95.8891072856914803 41.3013893659296585, -95.8975912856993773 41.2868633659161333, -95.9112022857120508 41.3084693659362543, -95.9302302857297775 41.3020563659302837, -95.9109812857118413 41.2252453658587399, -95.9222502857223418 41.2078543658425502, -95.9161002857166096 41.1940633658297060, -95.8591982856636236 41.1805373658171021, -95.8598012856641759 41.1668653658043695, -95.8766852856799119 41.1642023658018985, -95.8582742856627590 41.1091873657506568, -95.8788042856818805 41.0658713657103149, -95.8595392856639421 41.0350023656815637, -95.8608972856652031 41.0026503656514336, -95.8376032856435103 40.9742583656249906, -95.8365412856425252 40.9011083655568655, -95.8343962856405227 40.8703003655281805, -95.8464352856517365 40.8483323655077157, -95.8517902856567190 40.7926003654558116, -95.8766162856798445 40.7304363653979209, -95.7679992855786821 40.6431173653165985, -95.7575462855689494 40.6209043652959068, -95.7674792855782044 40.5890483652662368, -95.7634122855744181 40.5497073652296010, -95.7370362855498485 40.5323733652134592, -95.6920662855079627 40.5241293652057806, -95.6874132855036379 40.5611703652402724, -95.6756932854927129 40.5658353652446237, -95.6629442854808474 40.5587293652380083, -95.6580602854762958 40.5303323652115566, -95.6849702855013646 40.5122053651946743, -95.6953612855110407 40.4853383651696532, -95.6368172854565159 40.3963903650868161, -95.6341852854540662 40.3588003650518061, -95.6162012854373131 40.3464973650403493, -95.6179332854389230 40.3314183650263018, -95.6455532854646435 40.3223463650178502, -95.6468272854658323 40.3091093650055257, -95.5955322854180594 40.3097763650061438, -95.5471372853729974 40.2662153649655750, -95.4768222853075059 40.2268553649289231, -95.4666362852980228 40.2132553649162503, -95.4609522852927199 40.1739953648796870, -95.4224762852568915 40.1317433648403465, -95.3928132852292663 40.1154163648251370, -95.3845422852215563 40.0953623648064621, -95.4037842852394817 40.0803793647925062, -95.4137642852487744 40.0481113647624483, -95.3905322852271382 40.0437503647583952, -95.3712442852091726 40.0287513647444229, -95.3450672851847969 40.0249743647409062, -95.3086972851509273 39.9994073647170936, -95.3297012851704864 39.9925953647107519, -95.7807002855905125 39.9934893647115786, -96.0012532857959258 39.9951593647131389, -96.2405982860188232 39.9945033647125285, -96.4540382862176102 39.9941723647122132, -96.8014202865411306 39.9944763647124972, -96.9082872866406575 39.9961543647140658, -97.3619122870631344 39.9973803647152053, -97.8165892874865790 39.9997293647173962, -97.9295882875918267 39.9984523647162007, -98.2641652879034240 39.9984343647161893, -98.5044792881272286 39.9971293647149722, -98.7206322883285452 39.9984613647162135, -99.0647472886490164 39.9983383647160977, -99.1782012887546784 39.9995773647172541, -99.6278592891734576 40.0029873647204255, -100.1809102896885264 40.0004783647180915, -100.1911112896980285 40.0005853647181908, -100.7350492902046142 39.9991723647168698, -100.7548562902230600 40.0001983647178321, -101.3221482907513860 40.0018213647193406, -101.4073932908307825 40.0010033647185850)), ((-91.1201322812500223 40.7054433653746415, -91.1293032812585579 40.6821893653529827, -91.1626442812896158 40.6563523653289209, -91.2150602813384239 40.6438593653172830, -91.2622112813823492 40.6395873653133037, -91.3757622814880932 40.6034803652796796, -91.4112712815211665 40.5730123652513015, -91.4130262815228036 40.5480343652280411, -91.3822552814941389 40.5285383652098830, -91.3749462814873397 40.5036973651867527, -91.3855512814972144 40.4472943651342263, -91.3729082814854365 40.4030323650929972, -91.3859092814975469 40.3924053650831070, -91.4189682815283362 40.3869193650779934, -91.4487472815560665 40.3719463650640478, -91.4770382815824092 40.3910123650818065, -91.4903142815947774 40.3908063650816160, -91.5003772816041447 40.4051603650949858, -91.5276912816295862 40.4101693650996481, -91.5296072816313711 40.4350863651228565, -91.5388462816399766 40.4412883651286279, -91.5332082816347281 40.4554413651418088, -91.5793832816777353 40.4637603651495539, -91.5860282816839231 40.4845193651688930, -91.6168602817126327 40.5048733651878479, -91.6225362817179274 40.5329033652139543, -91.6920812817826913 40.5516773652314342, -91.6899592817807161 40.5812023652589318, -91.7169762818058700 40.5934353652703237, -91.7417112818289127 40.6097843652855488, -91.9463702820195152 40.6082663652841376, -92.1931742822493732 40.6000883652765197, -92.3615132824061504 40.5995763652760431, -92.6464322826714977 40.5914623652684838, -92.7178152827379733 40.5896673652668198, -93.1009382830947914 40.5843473652618627, -93.3702712833456303 40.5804913652582684, -93.5629102835250421 40.5808133652585710, -93.7863032837330906 40.5784483652563637, -94.0180592839489293 40.5740223652522474, -94.2383922841541306 40.5709663652494044, -94.4852312843840139 40.5742053652524177, -94.6398762845280430 40.5757443652538541, -94.9206162847895030 40.5772183652552201, -95.2174282850659210 40.5818923652595771, -95.3825552852197092 40.5843343652618529, -95.7674792855782044 40.5890483652662368, -95.7575462855689494 40.6209043652959068, -95.7679992855786821 40.6431173653165985, -95.8766162856798445 40.7304363653979209, -95.8517902856567190 40.7926003654558116, -95.8464352856517365 40.8483323655077157, -95.8343962856405227 40.8703003655281805, -95.8365412856425252 40.9011083655568655, -95.8376032856435103 40.9742583656249906, -95.8608972856652031 41.0026503656514336, -95.8595392856639421 41.0350023656815637, -95.8788042856818805 41.0658713657103149, -95.8582742856627590 41.1091873657506568, -95.8766852856799119 41.1642023658018985, -95.8598012856641759 41.1668653658043695, -95.8591982856636236 41.1805373658171021, -95.9161002857166096 41.1940633658297060, -95.9222502857223418 41.2078543658425502, -95.9109812857118413 41.2252453658587399, -95.9302302857297775 41.3020563659302837, -95.9112022857120508 41.3084693659362543, -95.8975912856993773 41.2868633659161333, -95.8891072856914803 41.3013893659296585, -95.9428952857415709 41.3400773659656906, -95.9400562857389190 41.3948053660166551, -95.9350652857342823 41.4623813660795975, -95.9531852857511467 41.4723873660889097, -96.0068972858011733 41.4819543660978240, -96.0134512858072782 41.4929943661081069, -95.9966882857916630 41.5115173661253607, -95.9939652857891303 41.5281033661408046, -96.0045922857990348 41.5366633661487725, -96.0501722858414837 41.5243353661372936, -96.0858402858746956 41.5375223661495738, -96.0919362858803794 41.5631453661734369, -96.0808352858700374 41.5760003661854114, -96.1113072858984197 41.5990063662068366, -96.0993062858872378 41.6546803662586882, -96.1202642859067566 41.6840943662860823, -96.1222022859085570 41.6949133662961557, -96.0855572858744296 41.7049873663055379, -96.0997712858876696 41.7315633663302918, -96.0993212858872567 41.7529753663502277, -96.0764172858659151 41.7914693663860817, -96.1356232859210564 41.8626203664523473, -96.1599702859437429 41.9041513664910212, -96.1458702859305987 41.9249073665103538, -96.1473282859319625 41.9662543665488670, -96.1852172859672550 41.9806853665622981, -96.2028422859836638 41.9966153665771387, -96.2360932860146363 42.0012583665814674, -96.2387252860170861 42.0284383666067782, -96.2654832860419987 42.0488973666258303, -96.2851232860602977 42.1234523666952612, -96.3521652861227267 42.1681853667369211, -96.3635122861333002 42.2140423667796370, -96.3377082861092617 42.2295223667940505, -96.3326582861045608 42.2603073668227225, -96.3428812861140784 42.2820813668430020, -96.3687002861381359 42.2980233668578478, -96.3897812861577705 42.3287893668864967, -96.4241752861897936 42.3492793669055843, -96.4117612861782334 42.3809183669350489, -96.4176282861836995 42.4147773669665824, -96.3978902861653211 42.4417933669917460, -96.3960742861636248 42.4674013670155972, -96.4393942862039637 42.4892403670359329, -96.4802432862420147 42.5171303670619096, -96.4893372862504890 42.5640283671055784, -96.5009422862612922 42.5738853671147623, -96.4884982862497083 42.5804803671209058, -96.5128442862723688 42.6297553671667941, -96.5411652862987495 42.6624053671972092, -96.5630392863191247 42.6685133672028911, -96.6265402863782583 42.7083543672399983, -96.6407092863914556 42.7486033672774823, -96.6329802863842673 42.7768353673037751, -96.6008752863543663 42.7995583673249342, -96.5876452863420383 42.8353813673583019, -96.5731262863285167 42.8343473673573385, -96.5562112863127595 42.8466603673688056, -96.5375112862953557 42.8969063674155962, -96.5442632863016428 42.9138663674313960, -96.5149352862743228 42.9523823674672656, -96.5171482862763810 42.9864583674989973, -96.4990202862594941 43.0120503675228321, -96.5200102862790459 43.0515083675595847, -96.4795732862413900 43.0618843675692489, -96.4620942862251098 43.0755823675820011, -96.4608052862239163 43.0878723675934481, -96.4515052862152515 43.1263083676292496, -96.4731142862353721 43.2090823677063369, -96.4872452862485375 43.2179093677145545, -96.5586052863150002 43.2254893677216216, -96.5669912863228035 43.2396333677347897, -96.5595672863158967 43.2532633677474792, -96.5707222863262729 43.2636123677571192, -96.5791312863341034 43.2900743677817701, -96.5405632862981946 43.3076593677981450, -96.5228942862817405 43.3569663678440662, -96.5250532862837503 43.3842253678694476, -96.5577082863141527 43.4007273678848193, -96.5891132863434052 43.4355393679172437, -96.5837962863384547 43.4819203679604414, -96.5983152863519763 43.4998493679771343, -96.4604542862235803 43.4997183679770103, -96.0610392858516065 43.4985333679759094, -95.8669122856708071 43.4989443679762928, -95.4647752852962839 43.4995413679768461, -95.3965582852327572 43.5003343679775867, -94.9204642847893609 43.4993713679766927, -94.8598392847328995 43.5000303679773026, -94.4552382843560849 43.4981023679755054, -94.2467872841619396 43.4989483679762969, -93.9739502839078398 43.5002983679775497, -93.6536992836095834 43.5007623679779840, -93.5008302834672236 43.5004883679777308, -93.0543802830514295 43.5014573679786309, -93.0272112830261335 43.5012783679784647, -92.5580082825891424 43.5002593679775202, -92.4531692824915154 43.4994623679767756, -92.0775322821416751 43.4991533679764899, -91.7303662818183483 43.4995713679768770, -91.6110992817072685 43.5006263679778584, -91.2235662813463506 43.5008083679780242, -91.2359032813578352 43.4646843679443862, -91.2109162813345762 43.4240513679065430, -91.1982432813227746 43.3705133678566810, -91.1770482813030299 43.3539463678412531, -91.0784982812112531 43.3132973678033935, -91.0664282812000039 43.2806833677730225, -91.0690522812024454 43.2578983677517996, -91.1613542812884106 43.1475763676490516, -91.1685712812951294 43.0828883675888079, -91.1597522812869130 43.0811823675872176, -91.1522142812798961 43.0013163675128425, -91.1391212812677054 42.9258933674425975, -91.0934282812251439 42.8714403673918838, -91.0820302812145428 42.7833653673098553, -91.0661682811997650 42.7449133672740444, -90.9991822811373794 42.7070583672387869, -90.9194092810630821 42.6806773672142228, -90.8925452810380676 42.6782403672119557, -90.7456102809012179 42.6570013671921728, -90.6947912808538916 42.6379283671744105, -90.6643802808255685 42.5713913671124402, -90.6392192808021377 42.5557143670978419, -90.6257072807895554 42.5285623670725528, -90.6384562808014209 42.5093633670546751, -90.6518992808139501 42.4947003670410197, -90.6484732808107481 42.4756473670232708, -90.6059552807711555 42.4605643670092263, -90.5637112807318090 42.4218433669731638, -90.4911712806642612 42.3887913669423853, -90.4417252806182006 42.3600833669156458, -90.4278092806052456 42.3406453668975402, -90.4181122805962190 42.2639393668261079, -90.4073012805861396 42.2426613668062885, -90.3678582805494131 42.2102263667760838, -90.3237302805083146 42.1973373667640743, -90.2310632804220063 42.1597413667290652, -90.1917022803853570 42.1227103666945766, -90.1762142803709281 42.1205243666925355, -90.1667762803621429 42.1037673666769336, -90.1682262803634842 42.0610663666371636, -90.1506632803471319 42.0334533666114467, -90.1427962803398088 41.9839893665653818, -90.1546452803508345 41.9308023665158487, -90.1959652803893164 41.8061673663997695, -90.2554382804447073 41.7817693663770484, -90.3050162804908894 41.7564973663535142, -90.3261572805105715 41.7227683663221001, -90.3412622805246457 41.6491223662535077, -90.3394762805229732 41.6028313662103955, -90.3484942805313835 41.5868823661955460, -90.4231352806008886 41.5673053661773082, -90.4350982806120385 41.5436123661552443, -90.4551262806306795 41.5275793661403156, -90.5409752807106400 41.5260033661388519, -90.6008382807663963 41.5096183661235898, -90.6589292808204874 41.4623503660795620, -90.7083542808665300 41.4500933660681454, -90.7800422809332872 41.4498523660679297, -90.8442842809931221 41.4446523660630817, -90.9498002810913846 41.4212633660413019, -91.0008422811389295 41.4311123660504705, -91.0276372811638765 41.4235363660434217, -91.0559352811902301 41.4014073660228092, -91.0734292812065291 41.3349253659608920, -91.1024962812335986 41.2678483658984163, -91.1016722812328226 41.2315523658646157, -91.0564662811907226 41.1762903658131521, -91.0184022811552751 41.1658573658034328, -90.9904852811292812 41.1444043657834584, -90.9579302810989532 41.1043933657461906, -90.9547942810960421 41.0703973657145269, -90.9608512811016823 40.9505413656029020, -90.9834192811226927 40.9239653655781552, -91.0493532811840964 40.8796233655368582, -91.0890502812210769 40.8337673654941540, -91.0928952812246564 40.7615873654269336, -91.1201322812500223 40.7054433653746415)))',
        )
        aggregate = forms.ChoiceField(
            choices=CHOICES_AGGREGATE,
            initial='true',
            label='Aggregate Geometries?'
        )
        spatial_op = forms.ChoiceField(
            choices=CHOICES_SOP,
            initial='clip',
            label='Spatial Operation',
        )
        extension = forms.ChoiceField(
            choices=CHOICES_EXT,
            label='Output Format',
        )
        stat = forms.MultipleChoiceField(
            choices=OcgStatFunction.get_potentials(),
            widget=forms.CheckboxSelectMultiple,
            label='Aggregate Statistic(s)',
            required=False
        )
        grouping = forms.MultipleChoiceField(
            choices=[('day','Day'),('month','Month'),('year','Year')],
            widget=forms.CheckboxSelectMultiple,
            label='Grouping Interval(s)',
            required=False
        )
        
        def clean(self):
            if self.is_valid():
                ## test that dates are not switched or equal
                if self.cleaned_data['drange_lower'] >= self.cleaned_data['drange_upper']:
                    raise(ValidationError('Date range values equal or switched.'))
            return(self.cleaned_data)
        
    return(SpatialQueryForm)

def display_spatial_query(request):
    ## get the dynamically generated form class
    SpatialQueryForm = get_SpatialQueryForm(request.ocg.simulation_output)
    ## process the request
    if request.method == 'POST': # If the form has been submitted...
        form = SpatialQueryForm(request.POST) # A form bound to the POST data
        if form.is_valid(): # All validation rules pass
            ## merge keyword arguments for url string
            form.cleaned_data.update(dict(archive=request.ocg.archive.urlslug,
                                          climate_model=request.ocg.climate_model.urlslug,
                                          run=request.ocg.run,
                                          variable=request.ocg.variable.urlslug,
                                          scenario=request.ocg.scenario.urlslug))
            ## fill in the URL string
            url = ('/api'
                   '/archive/{archive}/model'
                   '/{climate_model}/scenario/{scenario}'
                   '/run/{run}'
                   '/temporal/{drange_lower}+{drange_upper}'
                   '/spatial/{spatial_op}+{wkt_extent}'
                   '/aggregate/{aggregate}'
                   '/variable/{variable}.{extension}').format(**form.cleaned_data)
            ## add query string parms
            query = {}
            for parm in ['stat','grouping']:
                if form.cleaned_data.get(parm):
                    query.update({parm:'+'.join(form.cleaned_data[parm])})
            if query:
                base = []
                for key,value in query.iteritems():
                    base.append(key+'='+value)
                url = url + '?' + '&'.join(base)
            print(url)
            return HttpResponseRedirect(url) # Redirect after POST
    else:
        form = SpatialQueryForm() # An unbound form
        
    return render_to_response('query.html',
                              {'form': form, 'request': request},
                              context_instance=RequestContext(request))

## SHAPEFILE UPLOAD ------------------------------------------------------------

def validate_zipfile(value):
    if not os.path.splitext(value.name)[1] in ['.zip','.kml','.kmz']:
        raise(ValidationError("File extension not '.zip or .kml or .kmz'"))


class UploadShapefileForm(forms.Form):
#    uid = forms.CharField(max_length=50,min_length=1,initial='foo',label='UID')

    filefld = forms.FileField(
        label='Zipped Shapefile or KML File',
        validators=[validate_zipfile],
    )
    code = forms.CharField(
        label='AOI Code',
        help_text='Code by which a user refers to an AOI.'
    )
    uid_field = forms.CharField(
        label='UID Field',
        required=False,
        help_text='This is used to extract a unique identifier from your uploaded data.'
    )
    
    def clean_code(self):
        import re
        
        data = self.cleaned_data['code']
        if re.match('^[A-Za-z0-9_]+$', data) is None:
            raise forms.ValidationError(
                'The AOI code provided is invalid. '
                'Use only letters, numbers, and the underscore character.'
            )
        
        # check if the code has already been used
        if len(UserGeometryMetadata.objects.filter(code=data)) > 0:
            raise forms.ValidationError(
                'The AOI code provided is already being used. '
                'Please provide a different code.'
            )
        
        # Always return the cleaned data, whether you have changed it or
        # not.
        return data
    

@transaction.commit_on_success
def display_shpupload(request):
    if request.method == 'POST':
        form = UploadShapefileForm(request.POST,request.FILES)
        if form.is_valid():
            ## write the file to disk and extract WKT
            wkt_list = handle_uploaded_file(
                request.FILES['filefld'],
                form.cleaned_data['uid_field'],
            )
            
            ## loop through the dictionary list and store the data. first, create
            ## the metadata object.
            meta = models.UserGeometryMetadata(code=form.cleaned_data['code'],
                                               uid_field=form.cleaned_data['uid_field'])
            meta.save()
            ## next insert the geometries
            for feat in wkt_list:
                geom = GEOSGeometry(fromstr(feat['geom']).wkt,srid=4326)
                if isinstance(geom,Polygon):
                    geom = MultiPolygon([geom])
                ## extract the user-provided unique identifier if passed
                obj = models.UserGeometryData(user_meta=meta,
                                              gid=feat.get(form.cleaned_data['uid_field']),
                                              geom=geom)
                obj.save()
            
            ## return a success message to the user
            # TODO: redirect to a page listing the AOIs
#            return(HttpResponse((
#                'Upload successful. '
#                'Your geometry code is: <b>{0}</b>').format(obj.code)
#            ))
            return redirect('/api/aois/{0}.html'.format(meta.code))
    else:
        form = UploadShapefileForm()
    return(render_to_response('shpupload.html', {'form': form}))

def handle_uploaded_file(filename,uid_field=None):
    
    if filename.content_type == 'application/zip':
        return handle_uploaded_shapefile(filename,uid_field)
    elif filename.content_type == 'application/vnd.google-earth.kml+xml':
        return handle_uploaded_kmlfile(filename,uid_field)
    else:
        # TODO: handle bad file types
        pass
    
def handle_uploaded_shapefile(filename,uid_field=None):
    
    path = get_temp_path(nest=True,suffix='.zip')
    dir = os.path.split(path)[0]
    ## write the data to file
    with open(path,'wb+') as dest:
        for chunk in filename.chunks():
            dest.write(chunk)
    ## unzip the file
    zip = zipfile.ZipFile(path,'r')
    try:
        zip.extractall(os.path.split(path)[0])
    finally:
        zip.close()
    ## get the shapefile path
    for f in os.listdir(dir):
        if f.endswith('.shp'):
            break
    ## extract the wkt
    wkt_data = get_shp_as_multi(os.path.join(dir,f),uid_field=uid_field)
    return(wkt_data)


def handle_uploaded_kmlfile(filename,objectid):
    from pykml import parser
    from pykml.util import to_wkt_list
    
    # check if the file is too large
    if filename.size >= filename.DEFAULT_CHUNK_SIZE:
        raise IOError
    # parse the incoming file
    doc = parser.fromstring(filename.read())
    # look for geometries
    wkt_list = [{'geom':wkt} for wkt in to_wkt_list(doc)]
    
    return(wkt_list)<|MERGE_RESOLUTION|>--- conflicted
+++ resolved
@@ -18,12 +18,7 @@
 from climatedata import models
 from django.db import transaction
 from shapely.geos import ReadingError
-<<<<<<< HEAD
 from util.ncconv.experimental.ocg_stat import OcgStatFunction
-=======
-from util.ncconv.experimental.ocg_stat import OcgStat, OcgStatFunction
-#import urllib
->>>>>>> bc04d076
 
 
 CHOICES_AGGREGATE = [
