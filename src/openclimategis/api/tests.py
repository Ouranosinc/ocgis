from django.test import TestCase
from django.test.client import Client
from climatedata.models import NetcdfDataset
import unittest
import itertools
<<<<<<< HEAD
import pdb
=======
>>>>>>> 26156972


#def disabled(f):
#    warn('{0} TEST DISABLED!'.format(f.__name__))

#class TestViews(TestCase):
#    
#    fixtures = ['test_usgs-cida-maurer.json']
#    
#    def test_get_choices(self):
#        choices = get_choices(Archive)
#        self.assertEqual(len(choices),2)
#        
#        choices = get_choices(SimulationOutput,'pk','run',True)
#        self.assertEqual(len(choices),3)
    

class TestUrls(TestCase):
    """Test URLs for correct response codes."""
    
#    fixtures = ['luca_fixtures.json']
    fixtures = ['test_usgs-cida-maurer.json']
    
    def setUp(self):
        self.client = Client()
    
    def test_fixture_loading(self):
        '''Check that the test fixture loaded correctly'''
        self.assertEqual(NetcdfDataset.objects.count(), 1)
    
    def test_api_html(self):
        '''Creates an HTML representation of the API main page'''
        response = self.client.get('/api/')
        if response.status_code != 200:
                print response.content
        self.assertEqual(response.status_code, 200)

    def test_api_urls(self):
        '''tests a combination of resources and formats'''
        resources = [
            '/api/archives',
            '/api/archives/usgs-cida-maurer',
            '/api/scenarios',
            '/api/scenarios/sres-a1b',
            '/api/models',
            '/api/models/echam5-mpi-om',
            '/api/variables',
            '/api/variables/pr',
            '/api/simulations',
            '/api/simulations/1',
        ]
        suffixes = [
            '',
            '/',
            '.html',
            '.json',
        ]
        for resource in resources:
            for suffix in suffixes:
                print 'testing: {0}{1}'.format(resource,suffix)
                response = self.client.get('{0}{1}'.format(resource,suffix))
                if response.status_code != 200:
                    print response.content
                self.assertEqual(response.status_code, 200)
    
    def test_data_request_urls(self):
        '''tests that data request URLs work
        
        This tests many different combinations of:
        * output formats (CSV, Shapefile, GeoJSON)
        * spatial operations (intersects or clip)
        * aggregation
        '''
        exts = [
#            'csv',
#            'kcsv',
            'shz',
#            'geojson',
        ]
        drange = '2010-3-1+2010-4-30'
        polygon = '-96.25+38.7,-95.78+38.1,-95.9+39.1,-96.23+39.8'
        sops = [
            'intersects',
            'clip',
        ]
        aggs = [
            'true',
            'false',
        ]
        cm = 'miroc3.2(medres)'
        scenario = 'sres-a1b'
        archive = 'usgs-cida-maurer'
        var = 'pr'
        run = 2
        
        for ext,sop,agg in itertools.product(exts,sops,aggs):
            
            print(ext,sop,agg)
        
            base_url = ('/api'
                        '/archive/{archive}/model'
                        '/{cm}/scenario/{scenario}'
                        '/run/{run}'
                        '/temporal/{drange}'
                        '/spatial/{sop}+polygon(({polygon}))'
                        '/aggregate/{agg}'
                        '/variable/{variable}.{ext}')
            
            url = base_url.format(ext=ext,
                                  drange=drange,
                                  polygon=polygon,
                                  sop=sop,
                                  agg=agg,
                                  cm=cm,
                                  scenario=scenario,
                                  archive=archive,
                                  variable=var,
                                  run=run)
#            pdb.set_trace()
            response = self.client.get(url)
#            if response.status_code != 200:
#                print response.content
            self.assertEqual(response.status_code, 200)
    
    
    def OLD_test_urls(self):

        ## list of extensions to test
        exts = [
                'shz',
                'geojson',
                'json',
                'html'
                ]
        ## date ranges to test
        dranges = [
                   '2011-2-15',
                   '2011-01-16+2011-3-16',
                   ]
        ## polygons intersections to test
        polygons = [
#                    '11.5+3.5,12.5+3.5,12.5+2.5,11.5+2.5',
#                    '10.481+5.211,10.353+0.698,13.421+1.533,13.159+4.198',
                    '18.746123371481431+80.295526668209391,18.261118856852192+82.963051498670211,0.073449558255717+86.358083101074868,36.206285898134041+86.843087615704121,66.5190680624615+81.023033440153256,106.531940519373734+64.532879942759109,181.707640286905814+82.478046984040958,205.715363761053169+65.017884457388362,280.163556756641356+78.598010867007048,288.651135762653098+47.557721930735738,293.986185423574739+70.110431860995362,294.956194452833188+49.982744503881918,302.23126217227184+74.717974749973138,300.291244113754829+43.192681299072575,355.824261038802774+86.358083101074868,356.551767810746583+-86.061021849619692,225.35804660353736+-83.150994761844245,145.089799432398252+-19.857905602728522,106.774442776688346+-54.778230656033756,93.436818624384273+-38.045574901324997,59.001498085708292+-80.483469931383439,22.626159488515341+-77.33094058629338,10.258544365469746+-69.328366094910933,22.868661745829968+-31.25551169651564,24.808679804346923+8.272356245767355,10.986051137413604+33.4925910064878,18.746123371481431+80.295526668209391',
                    '71.009248245704413+28.048816528798497,84.841541328399558+26.255741499560216,87.40307708445421+14.984984172919738,82.792312723555824+7.300376904755765,73.826937577364532+5.763455451122965,64.09310170435684+9.093451933994018,63.836948128751374+20.364209260634524',
                    ]
        ## spatial operations
        sops = [
                'intersects',
                'clip'
                ]
        ## aggregation
        aggs = [
                'true',
                'false'
                ]
        ## climate models
        cms = [
               'bccr-bcm2.0'
               ]
        ## scenarios
        scenarios = [
                     '1pctto2x',
                     ]
        ## archives
        archives = [
                    'cmip3',
                    ]
        ## variables
        variables = [
                     'ps',
                     ]
        
        base_url = ('/api/archive/{archive}/model/{cm}/scenario/{scenario}/'
                    'temporal/{drange}/spatial/{sop}+polygon'
                    '(({polygon}))/aggregate/{agg}/'
                    'variable/{variable}.{ext}')
        
#        for ext,drange,polygon,sop,agg,cm,scenario,archive,variable in itertools.product(exts,dranges,polygons,sops,aggs,cms,scenarios,archives,variables):
#            print ext,drange,'polygon index: '+str(polygons.index(polygon)),sop,agg,cm,scenario,archive,variable,'\n'
#            url = base_url.format(ext=ext,drange=drange,polygon=polygon,sop=sop,agg=agg,cm=cm,scenario=scenario,archive=archive,variable=variable)
#            response = self.client.get(url)
#            self.assertTrue(response.content != None)
#            self.assertEqual(response.status_code,200)

        dranges = [
#                   '1950-5-15',
                   '1950-9-1+1951-11-30'
                   ]
        polygons = [
                    '-105.810709477731606+41.745763941079858,-104.480587924505272+41.72442509263238,-104.480587924505272+41.72442509263238,-103.634146936088499+41.639069698842455,-102.816157745601714+42.179653859511987,-101.279760657383051+42.641995575874084,-100.703611749301047+42.421494141916774,-100.390641972071322+41.994717172967142,-100.710724698783537+41.361664669025195,-101.407793748067931+40.586353175433366,-103.207369967138874+39.988865418903892,-103.925777864870753+39.66878269219167,-105.206108771719627+39.298909319101988,-106.60735981977092+39.462507157199347,-106.806522405280745+40.337399943546089,-106.642924567183385+41.240744527822798,-105.810709477731606+41.745763941079858',
                    ]
        archives = [
                    'maurer07'
                    ]
        cms = [
               'bccr-bcm2.0',
               'cccma-cgcm3.1'
               ]
        scenarios = [
                     'sresa1b',
                     'sresa2'
                     ]
        variables = [
                     'Prcp',
                     ]
        
        for ext,drange,polygon,sop,agg,cm,scenario,archive,variable in itertools.product(exts,dranges,polygons,sops,aggs,cms,scenarios,archives,variables):
            print ext,drange,'polygon index: '+str(polygons.index(polygon)),sop,agg,cm,scenario,archive,variable,'\n'
            url = base_url.format(ext=ext,drange=drange,polygon=polygon,sop=sop,agg=agg,cm=cm,scenario=scenario,archive=archive,variable=variable)
            response = self.client.get(url)
            self.assertTrue(response.content != None)
            self.assertEqual(response.status_code,200)
        
        
#class OpenClimateShpTests(NetCdfAccessTest):
#    
#    def get_object(self):
#        """Return an example OpenClimateShp object."""
#        
#        qs = SpatialGridCell.objects.all().order_by('row','col')
#        geom_list = qs.values_list('geom',flat=True)
##        geom_list = obj.geom) for obj in qs]
#        na = NetCdfAccessor(self.rootgrp,self.var)
#        dl = na.get_dict(geom_list)
#        path = get_temp_path('.shp')
#        shp = OpenClimateShp(path,dl)
#        return(shp)
#    
#    def test_write(self):
#        """Write a shapefile."""
#        
#        shp = self.get_object()
#        shp.write()
        
        
#class TestHelpers(TestCase):
#    
#    def test_parse_polygon_wkt(self):
#        """Test the parsing of the polygon query string."""
#        
#        actual = 'POLYGON ((30 10,10 20,20 40,40 40,30 10))'
#        
#        qs = ['POLYGON((30+10,10+20,20+40,40+40))',
#              'polygon((30+10,10+20,20+40,40+40))',
#              'polygon((30 10,10 20,20 40,40 40))']
#        
#        for q in qs: 
#            wkt = parse_polygon_wkt(q)
#            self.assertEqual(wkt,actual)


if __name__ == '__main__':
    unittest.main()<|MERGE_RESOLUTION|>--- conflicted
+++ resolved
@@ -3,10 +3,7 @@
 from climatedata.models import NetcdfDataset
 import unittest
 import itertools
-<<<<<<< HEAD
 import pdb
-=======
->>>>>>> 26156972
 
 
 #def disabled(f):
