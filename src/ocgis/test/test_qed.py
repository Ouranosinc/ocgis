import unittest
from ocgis.test.base import TestBase
import ocgis
from ocgis.calc.library import QEDDynamicPercentileThreshold
import numpy as np
import itertools
from unittest.case import SkipTest
from ocgis.api.operations import OcgOperations
<<<<<<< HEAD


class TestDynamicPercentiles(TestBase):
=======
from datetime import datetime as dt
from ocgis.util.large_array import compute
from ocgis.api.request import RequestDatasetCollection, RequestDataset
import netCDF4 as nc


class TestQedBase(TestBase):
    
    def setUp(self):
        raise(SkipTest('dev'))
    
    pass


class TestSnowfallWaterEquivalent(TestQedBase):
    
    def setUp(self):
        super(self.__class__,self).setUp()
        ocgis.env.DIR_DATA = '/usr/local/climate_data/maurer/2010-concatenated'
    
    @property
    def maurer_pr(self):
        ret = {'uri':'Maurer02new_OBS_pr_daily.1971-2000.nc','variable':'pr'}
        return(ret)
    
    @property
    def maurer_tas(self):
        ret = {'uri':'Maurer02new_OBS_tas_daily.1971-2000.nc','variable':'tas'}
        return(ret)
    
    def test_output_data(self):
        uri = [
               '/home/local/WX/ben.koziol/climate_data/QED-2013/sfwe/maurer02v2/sfwe_p/sfwe_p.nc',
               '/home/local/WX/ben.koziol/climate_data/QED-2013/sfwe/maurer02v2/sfwe/sfwe.nc',
               '/home/local/WX/ben.koziol/climate_data/QED-2013/sfwe/maurer02v2/pr/pr.nc'
               ]
        variable = [
                    'sfwe_p',
                    'sfwe',
                    'p',
                    ]
        rds = [RequestDataset(u,v,time_region={'month':[7],'year':range(1990,2000)}) for u,v in zip(uri,variable)]
        
        ops = ocgis.OcgOperations(dataset=rds,geom='state_boundaries',select_ugid=[16],
                                  spatial_operation='clip',aggregate=True)
        ret = ops.execute()
        ref = ret[16]
        
        sfwe_p = ref.variables['sfwe_p'].value
        p = ref.variables['p'].value
        sfwe = ref.variables['sfwe'].value
        
        idx_bad = sfwe_p > 1
        bad_sfwe_p = sfwe_p[idx_bad]
        self.assertEqual(bad_sfwe_p.compressed().shape[0],0)
        
        idx_bad = sfwe_p > 1
        bad_sfwe = sfwe[idx_bad]
        bad_p = p[idx_bad]
        
        rds = [RequestDataset(u,v) for u,v in zip(uri,variable)]
        
        ops = ocgis.OcgOperations(dataset=rds,geom='WBDHU8_June2013',select_ugid=[378],
                                  spatial_operation='clip',aggregate=True)
        ret = ops.execute()
        ref = ret[378]
        import ipdb;ipdb.set_trace()
    
    def test_calculate(self):
#        ocgis.env.VERBOSE = True
#        ocgis.env.DEBUG = True

        calc = [{'func':'sfwe','name':'sfwe','kwds':{'tas':'tas','pr':'pr'}}]
        time_range = [dt(1990,1,1),dt(1990,3,31)]
        rds = []
        for var in [self.maurer_pr,self.maurer_tas]:
            var.update({'time_range':time_range})
            rds.append(var)
        geom = 'state_boundaries'
        select_ugid = [16]
        ops = OcgOperations(dataset=rds,geom=geom,select_ugid=select_ugid,
                            calc=calc,calc_grouping=['month'],output_format='nc')
        ret = ops.execute()
        
    def test_calculate_compute(self):
#        ocgis.env.VERBOSE = True
#        ocgis.env.DEBUG = True
        calc = [{'func':'sfwe','name':'sfwe','kwds':{'tas':'tas','pr':'pr'}}]
        time_range = None
        rds = []
        for var in [self.maurer_pr,self.maurer_tas]:
            var.update({'time_range':time_range})
            rds.append(var)
        rdc = RequestDatasetCollection(rds)
        sfwe = compute(rdc,calc,['month','year'],50,verbose=True,prefix='sfwe')
        import ipdb;ipdb.set_trace()


class TestDynamicPercentiles(TestQedBase):
>>>>>>> 2b913058
    
    def setUp(self):
        raise(SkipTest('dev'))

    def get_file(self,dir_output):
        ## leap year is 1996. time range will be 1995-1997.
        uri = '/usr/local/climate_data/maurer/2010-concatenated/Maurer02new_OBS_tasmax_daily.1971-2000.nc'
        variable = 'tasmax'
        rd = ocgis.RequestDataset(uri,variable,time_region={'year':[1995,1996,1997]})
        ops = ocgis.OcgOperations(dataset=rd,prefix='subset_1995-1997_Maurer02new_OBS_tasmax_daily.1971-2000',
                                  output_format='nc',dir_output=dir_output)
        ret = ops.execute()
        return(ret)
    
    def get_request_dataset(self,time_region=None):
        uri = '/home/local/WX/ben.koziol/climate_data/snippets/subset_1995-1997_Maurer02new_OBS_tasmax_daily.1971-2000.nc'
        variable = 'tasmax'
        rd = ocgis.RequestDataset(uri,variable,time_region=time_region)
        return(rd)
    
    def make_file(self):
        dir_output = '/tmp'
        print(self.get_file(dir_output))
        
    def test_get_day_index(self):
        rd = self.get_request_dataset()
        dates = rd.ds.temporal.value
        qdt = QEDDynamicPercentileThreshold()
        di = qdt._get_day_index_(dates)
        self.assertEqual((di['index'] == 366).sum(),1)
        return(di)
        
    def test_is_leap_year(self):
        years = np.array([1995,1996,1997])
        qdt = QEDDynamicPercentileThreshold()
        is_leap = map(qdt._get_is_leap_year_,years)
        self.assertNumpyAll(is_leap,[False,True,False])
        
    def test_get_dynamic_index(self):
        di = self.test_get_day_index()
        qdt = QEDDynamicPercentileThreshold()
        dyidx = map(qdt._get_dynamic_index_,di.flat)
    
    def test_calculate(self):
        ocgis.env.DIR_BIN = '/home/local/WX/ben.koziol/links/ocgis/bin/QED_2013_dynamic_percentiles'
        percentiles = [90,92.5,95,97.5]
        operations = ['gt','gte','lt','lte']
        calc_groupings = [
                          ['month'],
#                          ['month','year'],
#                          ['year']
                          ]
        uris_variables = [['/home/local/WX/ben.koziol/climate_data/maurer/2010-concatenated/Maurer02new_OBS_tasmax_daily.1971-2000.nc','tasmax'],
                          ['/home/local/WX/ben.koziol/climate_data/maurer/2010-concatenated/Maurer02new_OBS_tasmin_daily.1971-2000.nc','tasmin']]
        geoms_select_ugids = [
                              ['qed_city_centroids',None],
                              ['state_boundaries',[39]],
#                              ['us_counties',[2416,1335]]
                              ]
        for tup in itertools.product(percentiles,operations,calc_groupings,uris_variables,geoms_select_ugids):
            print(tup)
            percentile,operation,calc_grouping,uri_variable,geom_select_ugid = tup
            ops = OcgOperations(dataset={'uri':uri_variable[0],'variable':uri_variable[1],'time_region':{'year':[1990],'month':[6,7,8]}},
                geom=geom_select_ugid[0],select_ugid=geom_select_ugid[1],
                calc=[{'func':'qed_dynamic_percentile_threshold','kwds':{'operation':operation,'percentile':percentile},'name':'dp'}],
                calc_grouping=calc_grouping,output_format='numpy')
            ret = ops.execute()
        
    def test_get_geometries_with_percentiles(self):
        bin_directory = '/home/local/WX/ben.koziol/links/project/ocg/bin/QED_2013_dynamic_percentiles'
        qdt = QEDDynamicPercentileThreshold()
        percentiles = [90,92.5,95,97.5]
        shp_keys = ['qed_city_centroids','state_boundaries','us_counties']
        variables = ['tmin','tmax']
        for percentile,shp_key,variable in itertools.product(percentiles,shp_keys,variables):
            ret = qdt._get_geometries_with_percentiles_(variable,shp_key,bin_directory,percentile)
            self.assertTrue(len(ret) >= 1,msg=(percentile,shp_key,len(ret)))

if __name__ == "__main__":
    #import sys;sys.argv = ['', 'Test.testName']
    unittest.main()<|MERGE_RESOLUTION|>--- conflicted
+++ resolved
@@ -6,11 +6,6 @@
 import itertools
 from unittest.case import SkipTest
 from ocgis.api.operations import OcgOperations
-<<<<<<< HEAD
-
-
-class TestDynamicPercentiles(TestBase):
-=======
 from datetime import datetime as dt
 from ocgis.util.large_array import compute
 from ocgis.api.request import RequestDatasetCollection, RequestDataset
@@ -110,7 +105,6 @@
 
 
 class TestDynamicPercentiles(TestQedBase):
->>>>>>> 2b913058
     
     def setUp(self):
         raise(SkipTest('dev'))
