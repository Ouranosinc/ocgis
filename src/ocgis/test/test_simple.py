--- conflicted
+++ resolved
@@ -10,11 +10,8 @@
 import os.path
 from ocgis.util.inspect import Inspect
 from abc import ABCMeta, abstractproperty
-<<<<<<< HEAD
 import netCDF4 as nc
-=======
 from ocgis.test.base import TestBase
->>>>>>> 964e8376
 
 
 class TestSimpleBase(TestBase):
