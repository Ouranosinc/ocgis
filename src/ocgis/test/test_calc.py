--- conflicted
+++ resolved
@@ -1,413 +1,409 @@
-import unittest
-import numpy as np
-from ocgis.calc import library
-from ocgis.api.operations import OcgOperations
-from datetime import datetime as dt
-import ocgis
-import datetime
-from ocgis.test.base import TestBase
-import netCDF4 as nc
-import itertools
-from ocgis.calc.library import Duration, FrequencyDuration, StandardDeviation
-from ocgis.exc import DefinitionValidationError
-import webbrowser
-from ocgis.calc.engine import OcgCalculationEngine
-
-
-class Test(TestBase):
-    '''
-    Test guide:
-     * Data is required to be 4-dimensional:
-         arr.shape = (t,1,m,n)
-    '''
-    
-    def get_reshaped(self,arr):
-        ret = arr.reshape(arr.shape[0],1,1,1)
-        assert(len(ret.shape) == 4)
-        ret = np.ma.array(ret,mask=False)
-        return(ret)
-    
-    def run_standard_operations(self,calc,capture=False,output_format=None):
-        _aggregate = [False,True]
-        _calc_grouping = [['month'],['month','year']]
-        _output_format = output_format or ['numpy','csv+','nc']
-        captured = []
-        for ii,tup in enumerate(itertools.product(_aggregate,_calc_grouping,_output_format)):
-            aggregate,calc_grouping,output_format = tup
-            if aggregate is True and output_format == 'nc':
-                continue
-            rd = self.test_data.get_rd('cancm4_tas',kwds={'time_region':{'year':[2001,2002]}})
-            try:
-                ops = OcgOperations(dataset=rd,geom='state_boundaries',select_ugid=[25],
-                       calc=calc,calc_grouping=calc_grouping,output_format=output_format,
-                       aggregate=aggregate,prefix=('standard_ops_'+str(ii)))
-                ret = ops.execute()
-                if output_format == 'numpy':
-                    ref = ret[25].calc['tas'][calc[0]['name']]
-                    if aggregate:
-                        space_shape = [1,1]
-                    else:
-                        space_shape = [5,4]
-                    if calc_grouping == ['month']:
-                        shp1 = [12]
-                    else:
-                        shp1 = [24]
-                    test_shape = shp1 + [1] + space_shape
-                    self.assertEqual(ref.shape,tuple(test_shape))
-                    if not aggregate:
-                        self.assertTrue(np.ma.is_masked(ref[0,0,0,0]))
-            except Exception as e:
-                if capture:
-                    parms = dict(aggregate=aggregate,calc_grouping=calc_grouping,output_format=output_format)
-                    captured.append({'exception':e,'parms':parms})
-                else:
-                    raise
-        return(captured)
-    
-    def test_frequency_duration(self):
-        fduration = FrequencyDuration()
-        
-        values = np.array([1,2,3,3,3,1,1,3,3,3,4,4,1,4,4,1,10,10],dtype=float)
-        values = self.get_reshaped(values)
-        ret = fduration._calculate_(values,threshold=2,operation='gt')
-        self.assertEqual(ret.flatten()[0].dtype.names,('duration','count'))
-        self.assertNumpyAll(np.array([2,3,5],dtype=np.int32),ret.flatten()[0]['duration'])
-        self.assertNumpyAll(np.array([2,1,1],dtype=np.int32),ret.flatten()[0]['count'])
-        
-        calc = [{'func':'freq_duration','name':'freq_duration','kwds':{'operation':'gt','threshold':280}}]
-        ocgis.env.VERBOSE = False
-        ret = self.run_standard_operations(calc,capture=True,output_format=None)
-        for dct in ret:
-            if isinstance(dct['exception'],NotImplementedError) and dct['parms']['aggregate']:
-                pass
-            elif isinstance(dct['exception'],DefinitionValidationError):
-                if dct['parms']['output_format'] == 'nc' or dct['parms']['calc_grouping'] == ['month']:
-                    pass
-            else:
-                raise(dct['exception'])
-            
-    def test_frequency_duration_real_data(self):
-        uri = 'Maurer02new_OBS_tasmax_daily.1971-2000.nc'
-        variable = 'tasmax'
-        ocgis.env.DIR_DATA = '/usr/local/climate_data'
-        
-        for output_format in ['csv+','shp','csv']:
-            ops = OcgOperations(dataset={'uri':uri,
+import unittest
+import numpy as np
+from ocgis.calc import library
+from ocgis.api.operations import OcgOperations
+from datetime import datetime as dt
+import ocgis
+import datetime
+from ocgis.test.base import TestBase
+import netCDF4 as nc
+import itertools
+from ocgis.calc.library import Duration, FrequencyDuration, StandardDeviation
+from ocgis.exc import DefinitionValidationError
+import webbrowser
+from ocgis.calc.engine import OcgCalculationEngine
+
+
+class Test(TestBase):
+    '''
+    Test guide:
+     * Data is required to be 4-dimensional:
+         arr.shape = (t,1,m,n)
+    '''
+    
+    def get_reshaped(self,arr):
+        ret = arr.reshape(arr.shape[0],1,1,1)
+        assert(len(ret.shape) == 4)
+        ret = np.ma.array(ret,mask=False)
+        return(ret)
+    
+    def run_standard_operations(self,calc,capture=False,output_format=None):
+        _aggregate = [False,True]
+        _calc_grouping = [['month'],['month','year']]
+        _output_format = output_format or ['numpy','csv+','nc']
+        captured = []
+        for ii,tup in enumerate(itertools.product(_aggregate,_calc_grouping,_output_format)):
+            aggregate,calc_grouping,output_format = tup
+            if aggregate is True and output_format == 'nc':
+                continue
+            rd = self.test_data.get_rd('cancm4_tas',kwds={'time_region':{'year':[2001,2002]}})
+            try:
+                ops = OcgOperations(dataset=rd,geom='state_boundaries',select_ugid=[25],
+                       calc=calc,calc_grouping=calc_grouping,output_format=output_format,
+                       aggregate=aggregate,prefix=('standard_ops_'+str(ii)))
+                ret = ops.execute()
+                if output_format == 'numpy':
+                    ref = ret[25].calc['tas'][calc[0]['name']]
+                    if aggregate:
+                        space_shape = [1,1]
+                    else:
+                        space_shape = [5,4]
+                    if calc_grouping == ['month']:
+                        shp1 = [12]
+                    else:
+                        shp1 = [24]
+                    test_shape = shp1 + [1] + space_shape
+                    self.assertEqual(ref.shape,tuple(test_shape))
+                    if not aggregate:
+                        self.assertTrue(np.ma.is_masked(ref[0,0,0,0]))
+            except Exception as e:
+                if capture:
+                    parms = dict(aggregate=aggregate,calc_grouping=calc_grouping,output_format=output_format)
+                    captured.append({'exception':e,'parms':parms})
+                else:
+                    raise
+        return(captured)
+    
+    def test_frequency_duration(self):
+        fduration = FrequencyDuration()
+        
+        values = np.array([1,2,3,3,3,1,1,3,3,3,4,4,1,4,4,1,10,10],dtype=float)
+        values = self.get_reshaped(values)
+        ret = fduration._calculate_(values,threshold=2,operation='gt')
+        self.assertEqual(ret.flatten()[0].dtype.names,('duration','count'))
+        self.assertNumpyAll(np.array([2,3,5],dtype=np.int32),ret.flatten()[0]['duration'])
+        self.assertNumpyAll(np.array([2,1,1],dtype=np.int32),ret.flatten()[0]['count'])
+        
+        calc = [{'func':'freq_duration','name':'freq_duration','kwds':{'operation':'gt','threshold':280}}]
+        ocgis.env.VERBOSE = False
+        ret = self.run_standard_operations(calc,capture=True,output_format=None)
+        for dct in ret:
+            if isinstance(dct['exception'],NotImplementedError) and dct['parms']['aggregate']:
+                pass
+            elif isinstance(dct['exception'],DefinitionValidationError):
+                if dct['parms']['output_format'] == 'nc' or dct['parms']['calc_grouping'] == ['month']:
+                    pass
+            else:
+                raise(dct['exception'])
+            
+    def test_frequency_duration_real_data(self):
+        uri = 'Maurer02new_OBS_tasmax_daily.1971-2000.nc'
+        variable = 'tasmax'
+        ocgis.env.DIR_DATA = '/usr/local/climate_data'
+        
+        for output_format in ['csv+','shp','csv']:
+            ops = OcgOperations(dataset={'uri':uri,
                                          'variable':variable,
-<<<<<<< HEAD
-                                         'time_region':{'year':None,'month':[7]}},
-=======
-                                         'time_region':{'year':[1991],'month':[7]}},
->>>>>>> 2b913058
-                                output_format=output_format,prefix=output_format,
-                                calc=[{'name': 'Frequency Duration', 'func': 'freq_duration', 'kwds': {'threshold': 25.0, 'operation': 'gte'}}],
-                                calc_grouping=['month','year'],
-                                geom='us_counties',select_ugid=[2778],aggregate=True,
-                                calc_raw=False,spatial_operation='clip',
-                                headers=['did', 'ugid', 'gid', 'year', 'month', 'day', 'variable', 'calc_name', 'value'],)
-            ret = ops.execute()
-    
-    def test_duration(self):
-        duration = Duration()
-        
-        ## three consecutive days over 3
-        values = np.array([1,2,3,3,3,1,1],dtype=float)
-        values = self.get_reshaped(values)
-        ret = duration._calculate_(values,2,operation='gt',summary='max')
-        self.assertEqual(3.0,ret.flatten()[0])
-        
-        ## no duration over the threshold
-        values = np.array([1,2,1,2,1,2,1],dtype=float)
-        values = self.get_reshaped(values)
-        ret = duration._calculate_(values,2,operation='gt',summary='max')
-        self.assertEqual(0.,ret.flatten()[0])
-        
-        ## no duration over the threshold
-        values = np.array([1,2,1,2,1,2,1],dtype=float)
-        values = self.get_reshaped(values)
-        ret = duration._calculate_(values,2,operation='gte',summary='max')
-        self.assertEqual(1.,ret.flatten()[0])
-        
-        ## average duration
-        values = np.array([1,5,5,2,5,5,5],dtype=float)
-        values = self.get_reshaped(values)
-        ret = duration._calculate_(values,4,operation='gte',summary='mean')
-        self.assertEqual(2.5,ret.flatten()[0])
-        
-        ## add some masked values
-        values = np.array([1,5,5,2,5,5,5],dtype=float)
-        mask = [0,0,0,0,0,1,0]
-        values = np.ma.array(values,mask=mask)
-        values = self.get_reshaped(values)
-        ret = duration._calculate_(values,4,operation='gte',summary='max')
-        self.assertEqual(2.,ret.flatten()[0])
-        
-        ## test with an actual matrix
-        values = np.array([1,5,5,2,5,5,5,4,4,0,2,4,4,4,3,3,5,5,6,9],dtype=float)
-        values = values.reshape(5,1,2,2)
-        ret = duration._calculate_(values,4,operation='gte',summary='mean')
-        self.assertNumpyAll(np.array([ 4. ,  2. ,  1.5,  1.5]),ret.flatten())
-        
-        ret = self.run_standard_operations(
-         [{'func':'duration','name':'max_duration','kwds':{'operation':'gt','threshold':2,'summary':'max'}}],
-         capture=True)
-        for cap in ret:
-            reraise = True
-            if isinstance(cap['exception'],DefinitionValidationError):
-                if cap['parms']['calc_grouping'] == ['month']:
-                    reraise = False
-            if reraise:
-                raise(cap['exception'])
-    
-    def test_time_region(self):
-        kwds = {'time_region':{'year':[2011]}}
-        rd = self.test_data.get_rd('cancm4_tasmax_2011',kwds=kwds)
-        calc = [{'func':'mean','name':'mean'}]
-        calc_grouping = ['year','month']
-        
-        ops = ocgis.OcgOperations(dataset=rd,calc=calc,calc_grouping=calc_grouping,
-                                  geom='state_boundaries',select_ugid=[25])
-        ret = ops.execute()
-        
-        tgroup = ret[25].variables['tasmax'].temporal.group.value
-        self.assertEqual(set([2011]),set(tgroup['year']))
-        self.assertEqual(tgroup['month'][-1],12)
-        
-        kwds = {'time_region':{'year':[2011,2013],'month':[8]}}
-        rd = self.test_data.get_rd('cancm4_tasmax_2011',kwds=kwds)
-        calc = [{'func':'threshold','name':'threshold','kwds':{'threshold':0.0,'operation':'gte'}}]
-        calc_grouping = ['month']
-        aggregate = True
-        calc_raw = True
-        geom = 'us_counties'
-        select_ugid = [2762]
-        
-        ops = ocgis.OcgOperations(dataset=rd,calc=calc,calc_grouping=calc_grouping,
-                                 aggregate=aggregate,calc_raw=calc_raw,geom=geom,
-                                 select_ugid=select_ugid,output_format='numpy')
-        ret = ops.execute()
-        threshold = ret[2762].calc['tasmax']['threshold']
-        self.assertEqual(threshold.flatten()[0],62)
-    
-    def test_heat_index(self):
-        ocgis.env.OVERWRITE = True
-        kwds = {'time_range':[dt(2011,1,1),dt(2011,12,31,23,59,59)]}
-        ds = [self.test_data.get_rd('cancm4_tasmax_2011',kwds=kwds),self.test_data.get_rd('cancm4_rhsmax',kwds=kwds)]
-        calc = [{'func':'heat_index','name':'heat_index','kwds':{'tas':'tasmax','rhs':'rhsmax','units':'k'}}]
-        geom = 'state_boundaries'
-        select_ugid = [25]
-        
-        ## operations on entire data arrays
-        ops = OcgOperations(dataset=ds,calc=calc)
-        self.assertEqual(ops.calc_grouping,None)
-        ret = ops.execute()
-        ref = ret[1]
-        self.assertEqual(ref.variables.keys(),['tasmax','rhsmax'])
-        self.assertEqual(ref.calc.keys(),['heat_index'])
-        hi = ref.calc['heat_index']
-        self.assertEqual(hi.shape,(365,1,64,128))
-        
-        ## confirm no masked geometries
-        self.assertFalse(ref._archetype.spatial.vector.geom.mask.any())
-        ## confirm some masked data in calculation output
-        self.assertTrue(hi.mask.any())
-        
-        ## snippet-based testing
-        ops = OcgOperations(dataset=ds,calc=calc,snippet=True,geom=geom,select_ugid=select_ugid)
-        ret = ops.execute()
-        self.assertEqual(ret[25].calc['heat_index'].shape,(1,1,5,4))
-        ops = OcgOperations(dataset=ds,calc=calc,snippet=True,output_format='csv')
-        ret = ops.execute()
-                
-        # try temporal grouping
-        ops = OcgOperations(dataset=ds,calc=calc,calc_grouping=['month'],geom='state_boundaries',select_ugid=select_ugid)
-        ret = ops.execute()
-        self.assertEqual(ret[25].calc['heat_index'].shape,(12,1,5,4))
-        ret = OcgOperations(dataset=ds,calc=calc,calc_grouping=['month'],
-                            output_format='csv',snippet=True).execute()
-
-    def test_Mean(self):
-        agg = True
-        weights = None
-        values = np.ones((36,2,4,4))
-        values = np.ma.array(values,mask=False)
-        
-        on = np.ones(12,dtype=bool)
-        off = np.zeros(12,dtype=bool)
-        
-        groups = []
-        base_groups = [[on,off,off],[off,on,off],[off,off,on]]
-        for bg in base_groups:
-            groups.append(np.concatenate(bg))
-        
-        mean = library.Mean(values=values,agg=agg,weights=weights,groups=groups)
-        ret = mean.calculate()
-        
-    def test_computational_nc_output(self):
-        rd = self.test_data.get_rd('cancm4_tasmax_2011',kwds={'time_range':[datetime.datetime(2011,1,1),datetime.datetime(2011,12,31)]})
-        calc = [{'func':'mean','name':'tasmax_mean'}]
-        calc_grouping = ['month','year']
-
-        ops = ocgis.OcgOperations(rd,calc=calc,calc_grouping=calc_grouping,
-                                  output_format='nc')
-        ret = ops.execute()
-        ds = nc.Dataset(ret,'r')
-        ref = ds.variables['time']
-        self.assertEqual(ref.climatology,'climatology_bnds')
-        self.assertEqual(len(ref[:]),12)
-        ref = ds.variables['climatology_bnds']
-        self.assertEqual(ref[:].shape[0],12)
-        ds.close()
-
-        ops = ocgis.OcgOperations(dataset={'uri':ret,'variable':calc[0]['name']},
-                                  output_format='nc',prefix='subset_climatology')
-        ret = ops.execute()
-#        subprocess.check_call(['ncdump','-h',ret])
-        ip = ocgis.Inspect(ret,variable='n')
-        
-        ds = nc.Dataset(ret,'r')
-        ref = ds.variables['time'][:]
-        self.assertEqual(len(ref),12)
-        self.assertEqual(set(ds.variables['tasmax_mean'].ncattrs()),
-                         set([u'_FillValue', u'units', u'long_name', u'standard_name']))
-        ds.close()
-        
-    def test_frequency_percentiles(self):
-        ## data comes in as 4-dimensional array. (time,level,row,column)
-        
-        perc = 0.95
-        round_method = 'ceil' #floor
-        
-        ## generate gaussian sequence
-        np.random.seed(1)
-        seq = np.random.normal(size=(31,1,2,2))
-        seq = np.ma.array(seq,mask=False)
-        ## sort the data
-        cseq = seq.copy()
-        cseq.sort(axis=0)
-        ## reference the time vector length
-        n = cseq.shape[0]
-        ## calculate the index
-        idx = getattr(np,round_method)(perc*n)
-        ## get the percentiles
-        ret = cseq[idx,:,:,:]
-        self.assertAlmostEqual(7.2835104624617717,ret.sum())
-        
-        ## generate gaussian sequence
-        np.random.seed(1)
-        seq = np.random.normal(size=(31,1,2,2))
-        mask = np.zeros((31,1,2,2))
-        mask[:,:,1,1] = True
-        seq = np.ma.array(seq,mask=mask)
-        ## sort the data
-        cseq = seq.copy()
-        cseq.sort(axis=0)
-        ## reference the time vector length
-        n = cseq.shape[0]
-        ## calculate the index
-        idx = getattr(np,round_method)(perc*n)
-        ## get the percentiles
-        ret = cseq[idx,:,:,:]
-        self.assertAlmostEqual(5.1832553259829295,ret.sum())
-        
-    def test_date_groups(self):
-        calc = [{'func':'mean','name':'mean'}]
-        rd = self.test_data.get_rd('cancm4_tasmax_2011')
-        
-        calc_grouping = ['month']
-        ops = OcgOperations(dataset=rd,calc=calc,calc_grouping=calc_grouping,
-                            geom='state_boundaries',select_ugid=[25])
-        ret = ops.execute()
-        ref = ret[25].variables['tasmax'].temporal
-        rdt = ref.group.representative_datetime
-        self.assertTrue(np.all(rdt == np.array([dt(2011,month,16) for month in range(1,13)])))
-        
-        calc_grouping = ['year']
-        ops = OcgOperations(dataset=rd,calc=calc,calc_grouping=calc_grouping,
-                            geom='state_boundaries',select_ugid=[25])
-        ret = ops.execute()
-        ref = ret[25].variables['tasmax'].temporal
-        rdt = ref.group.representative_datetime
-        self.assertTrue(np.all(rdt == [dt(year,7,1) for year in range(2011,2021)]))
-
-        calc_grouping = ['month','year']
-        ops = OcgOperations(dataset=rd,calc=calc,calc_grouping=calc_grouping,
-                            geom='state_boundaries',select_ugid=[25])
-        ret = ops.execute()
-        ref = ret[25].variables['tasmax'].temporal
-        rdt = ref.group.representative_datetime
-        self.assertTrue(np.all(rdt == [dt(year,month,16) for year,month in itertools.product(range(2011,2021),range(1,13))]))
-
-        calc_grouping = ['day']
-        ops = OcgOperations(dataset=rd,calc=calc,calc_grouping=calc_grouping,
-                            geom='state_boundaries',select_ugid=[25])
-        ret = ops.execute()
-        ref = ret[25].variables['tasmax'].temporal
-        rdt = ref.group.representative_datetime
-        self.assertTrue(np.all(rdt == [dt(2011,1,day,12) for day in range(1,32)]))
-        
-        calc_grouping = ['month','day']
-        ops = OcgOperations(dataset=rd,calc=calc,calc_grouping=calc_grouping,
-                            geom='state_boundaries',select_ugid=[25])
-        ret = ops.execute()
-        ref = ret[25].variables['tasmax'].temporal
-        rdt = ref.group.representative_datetime
-        self.assertEqual(rdt[0],dt(2011,1,1,12))
-        self.assertEqual(rdt[12],dt(2011,1,13,12))
-
-        calc_grouping = ['year','day']
-        ops = OcgOperations(dataset=rd,calc=calc,calc_grouping=calc_grouping,
-                            geom='state_boundaries',select_ugid=[25])
-        ret = ops.execute()
-        ref = ret[25].variables['tasmax'].temporal
-        rdt = ref.group.representative_datetime
-        self.assertEqual(rdt[0],dt(2011,1,1,12))
-
-        rd = self.test_data.get_rd('cancm4_tasmax_2011',kwds={'time_region':{'month':[1],'year':[2011]}})
-        calc_grouping = ['month','day','year']
-        ops = OcgOperations(dataset=rd,calc=calc,calc_grouping=calc_grouping,
-                            geom='state_boundaries',select_ugid=[25])
-        ret = ops.execute()
-        ref = ret[25].variables['tasmax'].temporal
-        rdt = ref.group.representative_datetime
-        self.assertTrue(np.all(rdt == ref.value_datetime))
-        self.assertTrue(np.all(ref.bounds_datetime == ref.group.bounds))
-
-
-class TestOcgCalculationEngine(TestBase):
-    
-    def get_collection(self,aggregate=False):
-        if aggregate:
-            spatial_operation = 'clip'
-        else:
-            spatial_operation = 'intersects'
-        rd = self.test_data.get_rd('cancm4_tas')
-        ops = OcgOperations(dataset=rd,geom='state_boundaries',select_ugid=[25],
-                            spatial_operation=spatial_operation,aggregate=aggregate)
-        ret = ops.execute()
-        return(ret[25])
-    
-    def test_agg_raw(self):
-        grouping = ['month']
-        funcs = [{'func':'std','name':'std','ref':StandardDeviation,'kwds':{}}]
-        raws = [True,False]
-        aggs = [True,False]
-        for raw,agg in itertools.product(raws,aggs):
-            coll = self.get_collection(aggregate=agg)
-            ce = OcgCalculationEngine(grouping,funcs,raw,agg)
-            ret = ce.execute(coll)
-            shape = ret.calc['tas']['std'].shape
-            value,weights = ce._get_value_weights_(coll.variables['tas'])
-            ## aggregated data should have a (1,1) spatial dimension
-            if agg is True:
-                self.assertNumpyAll(shape[-2:],(1,1))
-            ## if raw data is used, the input values to a calculation should be
-            ## returned with a different shape - aggregated spatial dimension
-            if raw is True and agg is True:
-                self.assertNumpyAll(value.shape[-2:],weights.shape)
-                self.assertNumpyNotAll(value.shape[-2:],shape[-2:])
-            if raw is True and agg is False:
-                self.assertNumpyAll(shape[-3:],value.shape[-3:])
-
-if __name__ == '__main__':
-    unittest.main()
+                                         'time_region':{'year':[1991],'month':[7]}},
+                                output_format=output_format,prefix=output_format,
+                                calc=[{'name': 'Frequency Duration', 'func': 'freq_duration', 'kwds': {'threshold': 25.0, 'operation': 'gte'}}],
+                                calc_grouping=['month','year'],
+                                geom='us_counties',select_ugid=[2778],aggregate=True,
+                                calc_raw=False,spatial_operation='clip',
+                                headers=['did', 'ugid', 'gid', 'year', 'month', 'day', 'variable', 'calc_name', 'value'],)
+            ret = ops.execute()
+    
+    def test_duration(self):
+        duration = Duration()
+        
+        ## three consecutive days over 3
+        values = np.array([1,2,3,3,3,1,1],dtype=float)
+        values = self.get_reshaped(values)
+        ret = duration._calculate_(values,2,operation='gt',summary='max')
+        self.assertEqual(3.0,ret.flatten()[0])
+        
+        ## no duration over the threshold
+        values = np.array([1,2,1,2,1,2,1],dtype=float)
+        values = self.get_reshaped(values)
+        ret = duration._calculate_(values,2,operation='gt',summary='max')
+        self.assertEqual(0.,ret.flatten()[0])
+        
+        ## no duration over the threshold
+        values = np.array([1,2,1,2,1,2,1],dtype=float)
+        values = self.get_reshaped(values)
+        ret = duration._calculate_(values,2,operation='gte',summary='max')
+        self.assertEqual(1.,ret.flatten()[0])
+        
+        ## average duration
+        values = np.array([1,5,5,2,5,5,5],dtype=float)
+        values = self.get_reshaped(values)
+        ret = duration._calculate_(values,4,operation='gte',summary='mean')
+        self.assertEqual(2.5,ret.flatten()[0])
+        
+        ## add some masked values
+        values = np.array([1,5,5,2,5,5,5],dtype=float)
+        mask = [0,0,0,0,0,1,0]
+        values = np.ma.array(values,mask=mask)
+        values = self.get_reshaped(values)
+        ret = duration._calculate_(values,4,operation='gte',summary='max')
+        self.assertEqual(2.,ret.flatten()[0])
+        
+        ## test with an actual matrix
+        values = np.array([1,5,5,2,5,5,5,4,4,0,2,4,4,4,3,3,5,5,6,9],dtype=float)
+        values = values.reshape(5,1,2,2)
+        ret = duration._calculate_(values,4,operation='gte',summary='mean')
+        self.assertNumpyAll(np.array([ 4. ,  2. ,  1.5,  1.5]),ret.flatten())
+        
+        ret = self.run_standard_operations(
+         [{'func':'duration','name':'max_duration','kwds':{'operation':'gt','threshold':2,'summary':'max'}}],
+         capture=True)
+        for cap in ret:
+            reraise = True
+            if isinstance(cap['exception'],DefinitionValidationError):
+                if cap['parms']['calc_grouping'] == ['month']:
+                    reraise = False
+            if reraise:
+                raise(cap['exception'])
+    
+    def test_time_region(self):
+        kwds = {'time_region':{'year':[2011]}}
+        rd = self.test_data.get_rd('cancm4_tasmax_2011',kwds=kwds)
+        calc = [{'func':'mean','name':'mean'}]
+        calc_grouping = ['year','month']
+        
+        ops = ocgis.OcgOperations(dataset=rd,calc=calc,calc_grouping=calc_grouping,
+                                  geom='state_boundaries',select_ugid=[25])
+        ret = ops.execute()
+        
+        tgroup = ret[25].variables['tasmax'].temporal.group.value
+        self.assertEqual(set([2011]),set(tgroup['year']))
+        self.assertEqual(tgroup['month'][-1],12)
+        
+        kwds = {'time_region':{'year':[2011,2013],'month':[8]}}
+        rd = self.test_data.get_rd('cancm4_tasmax_2011',kwds=kwds)
+        calc = [{'func':'threshold','name':'threshold','kwds':{'threshold':0.0,'operation':'gte'}}]
+        calc_grouping = ['month']
+        aggregate = True
+        calc_raw = True
+        geom = 'us_counties'
+        select_ugid = [2762]
+        
+        ops = ocgis.OcgOperations(dataset=rd,calc=calc,calc_grouping=calc_grouping,
+                                 aggregate=aggregate,calc_raw=calc_raw,geom=geom,
+                                 select_ugid=select_ugid,output_format='numpy')
+        ret = ops.execute()
+        threshold = ret[2762].calc['tasmax']['threshold']
+        self.assertEqual(threshold.flatten()[0],62)
+    
+    def test_heat_index(self):
+        ocgis.env.OVERWRITE = True
+        kwds = {'time_range':[dt(2011,1,1),dt(2011,12,31,23,59,59)]}
+        ds = [self.test_data.get_rd('cancm4_tasmax_2011',kwds=kwds),self.test_data.get_rd('cancm4_rhsmax',kwds=kwds)]
+        calc = [{'func':'heat_index','name':'heat_index','kwds':{'tas':'tasmax','rhs':'rhsmax','units':'k'}}]
+        geom = 'state_boundaries'
+        select_ugid = [25]
+        
+        ## operations on entire data arrays
+        ops = OcgOperations(dataset=ds,calc=calc)
+        self.assertEqual(ops.calc_grouping,None)
+        ret = ops.execute()
+        ref = ret[1]
+        self.assertEqual(ref.variables.keys(),['tasmax','rhsmax'])
+        self.assertEqual(ref.calc.keys(),['heat_index'])
+        hi = ref.calc['heat_index']
+        self.assertEqual(hi.shape,(365,1,64,128))
+        
+        ## confirm no masked geometries
+        self.assertFalse(ref._archetype.spatial.vector.geom.mask.any())
+        ## confirm some masked data in calculation output
+        self.assertTrue(hi.mask.any())
+        
+        ## snippet-based testing
+        ops = OcgOperations(dataset=ds,calc=calc,snippet=True,geom=geom,select_ugid=select_ugid)
+        ret = ops.execute()
+        self.assertEqual(ret[25].calc['heat_index'].shape,(1,1,5,4))
+        ops = OcgOperations(dataset=ds,calc=calc,snippet=True,output_format='csv')
+        ret = ops.execute()
+                
+        # try temporal grouping
+        ops = OcgOperations(dataset=ds,calc=calc,calc_grouping=['month'],geom='state_boundaries',select_ugid=select_ugid)
+        ret = ops.execute()
+        self.assertEqual(ret[25].calc['heat_index'].shape,(12,1,5,4))
+        ret = OcgOperations(dataset=ds,calc=calc,calc_grouping=['month'],
+                            output_format='csv',snippet=True).execute()
+
+    def test_Mean(self):
+        agg = True
+        weights = None
+        values = np.ones((36,2,4,4))
+        values = np.ma.array(values,mask=False)
+        
+        on = np.ones(12,dtype=bool)
+        off = np.zeros(12,dtype=bool)
+        
+        groups = []
+        base_groups = [[on,off,off],[off,on,off],[off,off,on]]
+        for bg in base_groups:
+            groups.append(np.concatenate(bg))
+        
+        mean = library.Mean(values=values,agg=agg,weights=weights,groups=groups)
+        ret = mean.calculate()
+        
+    def test_computational_nc_output(self):
+        rd = self.test_data.get_rd('cancm4_tasmax_2011',kwds={'time_range':[datetime.datetime(2011,1,1),datetime.datetime(2011,12,31)]})
+        calc = [{'func':'mean','name':'tasmax_mean'}]
+        calc_grouping = ['month','year']
+
+        ops = ocgis.OcgOperations(rd,calc=calc,calc_grouping=calc_grouping,
+                                  output_format='nc')
+        ret = ops.execute()
+        ds = nc.Dataset(ret,'r')
+        ref = ds.variables['time']
+        self.assertEqual(ref.climatology,'climatology_bnds')
+        self.assertEqual(len(ref[:]),12)
+        ref = ds.variables['climatology_bnds']
+        self.assertEqual(ref[:].shape[0],12)
+        ds.close()
+
+        ops = ocgis.OcgOperations(dataset={'uri':ret,'variable':calc[0]['name']},
+                                  output_format='nc',prefix='subset_climatology')
+        ret = ops.execute()
+#        subprocess.check_call(['ncdump','-h',ret])
+        ip = ocgis.Inspect(ret,variable='n')
+        
+        ds = nc.Dataset(ret,'r')
+        ref = ds.variables['time'][:]
+        self.assertEqual(len(ref),12)
+        self.assertEqual(set(ds.variables['tasmax_mean'].ncattrs()),
+                         set([u'_FillValue', u'units', u'long_name', u'standard_name']))
+        ds.close()
+        
+    def test_frequency_percentiles(self):
+        ## data comes in as 4-dimensional array. (time,level,row,column)
+        
+        perc = 0.95
+        round_method = 'ceil' #floor
+        
+        ## generate gaussian sequence
+        np.random.seed(1)
+        seq = np.random.normal(size=(31,1,2,2))
+        seq = np.ma.array(seq,mask=False)
+        ## sort the data
+        cseq = seq.copy()
+        cseq.sort(axis=0)
+        ## reference the time vector length
+        n = cseq.shape[0]
+        ## calculate the index
+        idx = getattr(np,round_method)(perc*n)
+        ## get the percentiles
+        ret = cseq[idx,:,:,:]
+        self.assertAlmostEqual(7.2835104624617717,ret.sum())
+        
+        ## generate gaussian sequence
+        np.random.seed(1)
+        seq = np.random.normal(size=(31,1,2,2))
+        mask = np.zeros((31,1,2,2))
+        mask[:,:,1,1] = True
+        seq = np.ma.array(seq,mask=mask)
+        ## sort the data
+        cseq = seq.copy()
+        cseq.sort(axis=0)
+        ## reference the time vector length
+        n = cseq.shape[0]
+        ## calculate the index
+        idx = getattr(np,round_method)(perc*n)
+        ## get the percentiles
+        ret = cseq[idx,:,:,:]
+        self.assertAlmostEqual(5.1832553259829295,ret.sum())
+        
+    def test_date_groups(self):
+        calc = [{'func':'mean','name':'mean'}]
+        rd = self.test_data.get_rd('cancm4_tasmax_2011')
+        
+        calc_grouping = ['month']
+        ops = OcgOperations(dataset=rd,calc=calc,calc_grouping=calc_grouping,
+                            geom='state_boundaries',select_ugid=[25])
+        ret = ops.execute()
+        ref = ret[25].variables['tasmax'].temporal
+        rdt = ref.group.representative_datetime
+        self.assertTrue(np.all(rdt == np.array([dt(2011,month,16) for month in range(1,13)])))
+        
+        calc_grouping = ['year']
+        ops = OcgOperations(dataset=rd,calc=calc,calc_grouping=calc_grouping,
+                            geom='state_boundaries',select_ugid=[25])
+        ret = ops.execute()
+        ref = ret[25].variables['tasmax'].temporal
+        rdt = ref.group.representative_datetime
+        self.assertTrue(np.all(rdt == [dt(year,7,1) for year in range(2011,2021)]))
+
+        calc_grouping = ['month','year']
+        ops = OcgOperations(dataset=rd,calc=calc,calc_grouping=calc_grouping,
+                            geom='state_boundaries',select_ugid=[25])
+        ret = ops.execute()
+        ref = ret[25].variables['tasmax'].temporal
+        rdt = ref.group.representative_datetime
+        self.assertTrue(np.all(rdt == [dt(year,month,16) for year,month in itertools.product(range(2011,2021),range(1,13))]))
+
+        calc_grouping = ['day']
+        ops = OcgOperations(dataset=rd,calc=calc,calc_grouping=calc_grouping,
+                            geom='state_boundaries',select_ugid=[25])
+        ret = ops.execute()
+        ref = ret[25].variables['tasmax'].temporal
+        rdt = ref.group.representative_datetime
+        self.assertTrue(np.all(rdt == [dt(2011,1,day,12) for day in range(1,32)]))
+        
+        calc_grouping = ['month','day']
+        ops = OcgOperations(dataset=rd,calc=calc,calc_grouping=calc_grouping,
+                            geom='state_boundaries',select_ugid=[25])
+        ret = ops.execute()
+        ref = ret[25].variables['tasmax'].temporal
+        rdt = ref.group.representative_datetime
+        self.assertEqual(rdt[0],dt(2011,1,1,12))
+        self.assertEqual(rdt[12],dt(2011,1,13,12))
+
+        calc_grouping = ['year','day']
+        ops = OcgOperations(dataset=rd,calc=calc,calc_grouping=calc_grouping,
+                            geom='state_boundaries',select_ugid=[25])
+        ret = ops.execute()
+        ref = ret[25].variables['tasmax'].temporal
+        rdt = ref.group.representative_datetime
+        self.assertEqual(rdt[0],dt(2011,1,1,12))
+
+        rd = self.test_data.get_rd('cancm4_tasmax_2011',kwds={'time_region':{'month':[1],'year':[2011]}})
+        calc_grouping = ['month','day','year']
+        ops = OcgOperations(dataset=rd,calc=calc,calc_grouping=calc_grouping,
+                            geom='state_boundaries',select_ugid=[25])
+        ret = ops.execute()
+        ref = ret[25].variables['tasmax'].temporal
+        rdt = ref.group.representative_datetime
+        self.assertTrue(np.all(rdt == ref.value_datetime))
+        self.assertTrue(np.all(ref.bounds_datetime == ref.group.bounds))
+
+
+class TestOcgCalculationEngine(TestBase):
+    
+    def get_collection(self,aggregate=False):
+        if aggregate:
+            spatial_operation = 'clip'
+        else:
+            spatial_operation = 'intersects'
+        rd = self.test_data.get_rd('cancm4_tas')
+        ops = OcgOperations(dataset=rd,geom='state_boundaries',select_ugid=[25],
+                            spatial_operation=spatial_operation,aggregate=aggregate)
+        ret = ops.execute()
+        return(ret[25])
+    
+    def test_agg_raw(self):
+        grouping = ['month']
+        funcs = [{'func':'std','name':'std','ref':StandardDeviation,'kwds':{}}]
+        raws = [True,False]
+        aggs = [True,False]
+        for raw,agg in itertools.product(raws,aggs):
+            coll = self.get_collection(aggregate=agg)
+            ce = OcgCalculationEngine(grouping,funcs,raw,agg)
+            ret = ce.execute(coll)
+            shape = ret.calc['tas']['std'].shape
+            value,weights = ce._get_value_weights_(coll.variables['tas'])
+            ## aggregated data should have a (1,1) spatial dimension
+            if agg is True:
+                self.assertNumpyAll(shape[-2:],(1,1))
+            ## if raw data is used, the input values to a calculation should be
+            ## returned with a different shape - aggregated spatial dimension
+            if raw is True and agg is True:
+                self.assertNumpyAll(value.shape[-2:],weights.shape)
+                self.assertNumpyNotAll(value.shape[-2:],shape[-2:])
+            if raw is True and agg is False:
+                self.assertNumpyAll(shape[-3:],value.shape[-3:])
+
+if __name__ == '__main__':
+    unittest.main()