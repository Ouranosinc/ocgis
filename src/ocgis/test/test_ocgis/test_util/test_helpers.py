from datetime import datetime as dt, datetime

from ocgis.constants import OCGIS_UNIQUE_GEOMETRY_IDENTIFIER
from ocgis.spatial.geom_cabinet import GeomCabinetIterator
from ocgis.test.base import TestBase
from ocgis.test.base import attr
<<<<<<< HEAD
from ocgis.test.test_ocgis.test_interface.test_base.test_dimension.test_spatial import AbstractTestSpatialDimension
from ocgis.util.geom_cabinet import GeomCabinetIterator
from ocgis.util.helpers import format_bool, iter_array, validate_time_subset, \
    get_formatted_slice, get_is_date_between, get_trimmed_array_by_mask, \
    get_added_slice, get_iter, get_ordered_dicts_from_records_array, get_sorted_uris_by_time_dimension, \
    get_bounds_from_1d, get_date_list, get_bounds_vector_from_centroids, get_extrapolated_corners_esmf, \
    get_is_increasing, \
    get_extrapolated_corners_esmf_vector, set_name_attributes, get_ocgis_corners_from_esmf_corners, \
    add_shapefile_unique_identifier, get_tuple, set_new_value_mask_for_field


class Test1(AbstractTestSpatialDimension):
=======
from ocgis.util.helpers import *
from ocgis.variable.crs import Spherical, CoordinateReferenceSystem


class Test1(TestBase):
>>>>>>> 9edb632d
    def test_get_bounds_from_1d(self):
        across_180 = np.array([-180, -90, 0, 90, 180], dtype=float)

        bounds_180 = get_bounds_from_1d(across_180)
<<<<<<< HEAD
        self.assertEqual(bounds_180.tostring(),
                         '\x00\x00\x00\x00\x00 l\xc0\x00\x00\x00\x00\x00\xe0`\xc0\x00\x00\x00\x00\x00\xe0`\xc0\x00\x00\x00\x00\x00\x80F\xc0\x00\x00\x00\x00\x00\x80F\xc0\x00\x00\x00\x00\x00\x80F@\x00\x00\x00\x00\x00\x80F@\x00\x00\x00\x00\x00\xe0`@\x00\x00\x00\x00\x00\xe0`@\x00\x00\x00\x00\x00 l@')
=======
        desired = [[-225.0, -135.0], [-135.0, -45.0], [-45.0, 45.0], [45.0, 135.0], [135.0, 225.0]]
        self.assertEqual(bounds_180.tolist(), desired)
>>>>>>> 9edb632d

        dates = get_date_list(datetime.datetime(2000, 1, 31), datetime.datetime(2002, 12, 31), 1)
        with self.assertRaises(NotImplementedError):
            get_bounds_from_1d(np.array(dates))

        with self.assertRaises(ValueError):
            get_bounds_from_1d(np.array([0], dtype=float))

        just_two = get_bounds_from_1d(np.array([50, 75], dtype=float))
<<<<<<< HEAD
        self.assertEqual(just_two.tostring(),
                         '\x00\x00\x00\x00\x00\xc0B@\x00\x00\x00\x00\x00@O@\x00\x00\x00\x00\x00@O@\x00\x00\x00\x00\x00\xe0U@')

        just_two_reversed = get_bounds_from_1d(np.array([75, 50], dtype=float))
        self.assertEqual(just_two_reversed.tostring(),
                         '\x00\x00\x00\x00\x00\xe0U@\x00\x00\x00\x00\x00@O@\x00\x00\x00\x00\x00@O@\x00\x00\x00\x00\x00\xc0B@')

        zero_origin = get_bounds_from_1d(np.array([0, 50, 100], dtype=float))
        self.assertEqual(zero_origin.tostring(),
                         '\x00\x00\x00\x00\x00\x009\xc0\x00\x00\x00\x00\x00\x009@\x00\x00\x00\x00\x00\x009@\x00\x00\x00\x00\x00\xc0R@\x00\x00\x00\x00\x00\xc0R@\x00\x00\x00\x00\x00@_@')
=======
        desired = [[37.5, 62.5], [62.5, 87.5]]
        self.assertEqual(just_two.tolist(), desired)

        just_two_reversed = get_bounds_from_1d(np.array([75, 50], dtype=float))
        desired = [[87.5, 62.5], [62.5, 37.5]]
        self.assertEqual(just_two_reversed.tolist(), desired)

        zero_origin = get_bounds_from_1d(np.array([0, 50, 100], dtype=float))
        desired = [[-25.0, 25.0], [25.0, 75.0], [75.0, 125.0]]
        self.assertEqual(zero_origin.tolist(), desired)
>>>>>>> 9edb632d

    def test_get_is_increasing(self):
        ret = get_is_increasing(np.array([1, 2, 3]))
        self.assertTrue(ret)

        ret = get_is_increasing(np.array([3, 2, 1]))
        self.assertFalse(ret)

        with self.assertRaises(SingleElementError):
            get_is_increasing(np.array([1]))

        with self.assertRaises(ShapeError):
            get_is_increasing(np.zeros((2, 2)))

    def test_get_extrapolated_corners_esmf(self):
        dtype = np.float32

        row_increasing = np.array([[1, 1.5, 2],
                                   [2, 2.5, 3],
                                   [3, 3.5, 4]], dtype=dtype)
        corners = get_extrapolated_corners_esmf(row_increasing)
        actual = np.array([[0.25, 0.75, 1.25, 1.75],
                           [1.25, 1.75, 2.25, 2.75],
                           [2.25, 2.75, 3.25, 3.75],
                           [3.25, 3.75, 4.25, 4.75]], dtype=dtype)
        self.assertNumpyAll(corners, actual)

        row_decreasing = np.flipud(row_increasing)
        corners = get_extrapolated_corners_esmf(row_decreasing)
        actual = np.array([[3.25, 3.75, 4.25, 4.75],
                           [2.25, 2.75, 3.25, 3.75],
                           [1.25, 1.75, 2.25, 2.75],
                           [0.25, 0.75, 1.25, 1.75]], dtype=dtype)
        self.assertNumpyAll(corners, actual)

        col_decreasing = np.fliplr(row_increasing)
        corners = get_extrapolated_corners_esmf(col_decreasing)
        actual = np.array([[1.75, 1.25, 0.75, 0.25],
                           [2.75, 2.25, 1.75, 1.25],
                           [3.75, 3.25, 2.75, 2.25],
                           [4.75, 4.25, 3.75, 3.25]], dtype=dtype)
        self.assertNumpyAll(corners, actual)

        row_monotonic_increasing = np.array([[1, 1, 1],
                                             [2, 2, 2],
                                             [3, 3, 3]], dtype=dtype)
        corners = get_extrapolated_corners_esmf(row_monotonic_increasing)
        actual = np.array([[0.5, 0.5, 0.5, 0.5],
                           [1.5, 1.5, 1.5, 1.5],
                           [2.5, 2.5, 2.5, 2.5],
                           [3.5, 3.5, 3.5, 3.5]], dtype=dtype)
        self.assertNumpyAll(corners, actual)

        row_monotonic_decreasing = np.flipud(row_monotonic_increasing)
        corners = get_extrapolated_corners_esmf(row_monotonic_decreasing)
        actual = np.array([[3.5, 3.5, 3.5, 3.5],
                           [2.5, 2.5, 2.5, 2.5],
                           [1.5, 1.5, 1.5, 1.5],
                           [0.5, 0.5, 0.5, 0.5]], dtype=dtype)
        self.assertNumpyAll(corners, actual)

        row_negative = row_increasing * -1
        corners = get_extrapolated_corners_esmf(row_negative)
        actual = np.array([[-0.25, -0.75, -1.25, -1.75],
                           [-1.25, -1.75, -2.25, -2.75],
                           [-2.25, -2.75, -3.25, -3.75],
                           [-3.25, -3.75, -4.25, -4.75]], dtype=dtype)
        self.assertNumpyAll(corners, actual)

        two_by_two = np.array([[1, 1],
                               [2, 2]], dtype=dtype)
        corners = get_extrapolated_corners_esmf(two_by_two)
        actual = np.array([[0.5, 0.5, 0.5],
                           [1.5, 1.5, 1.5],
                           [2.5, 2.5, 2.5]], dtype=dtype)
        self.assertNumpyAll(corners, actual)

        one_by_four = np.array([[1, 2, 3, 4]], dtype=dtype)
        corners = get_extrapolated_corners_esmf(one_by_four)
        actual = np.array([[0.5, 1.5, 2.5, 3.5, 4.5],
                           [0.5, 1.5, 2.5, 3.5, 4.5]], dtype=dtype)
        self.assertNumpyAll(corners, actual)

        four_by_one = np.array([[1, 2, 3, 4]], dtype=dtype).reshape(-1, 1)
        corners = get_extrapolated_corners_esmf(four_by_one)
        actual = np.array([[0.5, 0.5],
                           [1.5, 1.5],
                           [2.5, 2.5],
                           [3.5, 3.5],
                           [4.5, 4.5]], dtype=dtype)
        self.assertNumpyAll(corners, actual)

        four_by_one_reversed = np.flipud(four_by_one)
        corners = get_extrapolated_corners_esmf(four_by_one_reversed)
        actual = np.array([[4.5, 4.5],
                           [3.5, 3.5],
                           [2.5, 2.5],
                           [1.5, 1.5],
                           [0.5, 0.5]], dtype=dtype)
        self.assertNumpyAll(corners, actual)

        with self.assertRaises(SingleElementError):
            get_extrapolated_corners_esmf(np.array([[1]]))

        with self.assertRaises(SingleElementError):
            get_extrapolated_corners_esmf(np.array([1]))

    def test_get_extrapolated_corners_esmf_vector(self):
        vec = np.array([1, 2, 3], dtype=np.float32)
        corners = get_extrapolated_corners_esmf_vector(vec)
        actual = np.array([[0.5, 1.5, 2.5, 3.5], [0.5, 1.5, 2.5, 3.5]], dtype=np.float32)
        self.assertNumpyAll(corners, actual)

        vec = np.array([3, 2, 1], dtype=float)
        corners = get_extrapolated_corners_esmf_vector(vec)
        actual = np.array([[3.5, 2.5, 1.5, 0.5], [3.5, 2.5, 1.5, 0.5]])
        self.assertNumpyAll(corners, actual)

        with self.assertRaises(ShapeError):
            get_extrapolated_corners_esmf_vector(np.zeros((2, 2)))

    def test_get_bounds_vector_from_centroids(self):
        # must have length greater than one to determine resolution.
        centroids = np.array([1])
        with self.assertRaises(ValueError):
            get_bounds_vector_from_centroids(centroids)

        centroids = np.array([1, 2], dtype=float)
        ret = get_bounds_vector_from_centroids(centroids)
        self.assertNumpyAll(ret, np.array([0.5, 1.5, 2.5]))

        centroids = np.array([2, 1], dtype=np.float32)
        ret = get_bounds_vector_from_centroids(centroids)
        self.assertNumpyAll(ret, np.array([2.5, 1.5, 0.5], dtype=np.float32))

        centroids = np.array([-2, -1], dtype=float)
        ret = get_bounds_vector_from_centroids(centroids)
        self.assertNumpyAll(ret, np.array([-2.5, -1.5, -0.5]))

        centroids = np.array([-1, -2], dtype=float)
        ret = get_bounds_vector_from_centroids(centroids)
        self.assertNumpyAll(ret, np.array([-0.5, -1.5, -2.5]))

        centroids = np.array([-1, 2], dtype=float)
        ret = get_bounds_vector_from_centroids(centroids)
        self.assertNumpyAll(ret, np.array([-2.5, 0.5, 3.5]))

        centroids = np.array([2, -1], dtype=float)
        ret = get_bounds_vector_from_centroids(centroids)
        self.assertNumpyAll(ret, np.array([3.5, 0.5, -2.5]))


class Test2(TestBase):
    def test_add_shapefile_unique_identifier(self):
        in_path = os.path.join(self.current_dir_output, 'foo_in.shp')

        # create a shapefile without a ugid and another integer attribute
        data = [{'geom': Point(1, 2), 'fid': 6}, {'geom': Point(2, 3), 'fid': 60}]
        crs = Spherical()
        driver = 'ESRI Shapefile'
        schema = {'properties': {'fid': 'int'}, 'geometry': 'Point'}
        with fiona.open(in_path, 'w', driver=driver, crs=crs.value, schema=schema) as source:
            for xx in data:
                record = {'properties': {'fid': xx['fid']}, 'geometry': mapping(xx['geom'])}
                source.write(record)

        out_path = os.path.join(self.current_dir_output, 'foo_out.shp')
        add_shapefile_unique_identifier(in_path, out_path)

        sci = GeomCabinetIterator(path=out_path)
        records = list(sci)
        self.assertAsSetEqual([1, 2], [xx['properties'][OCGIS_UNIQUE_GEOMETRY_IDENTIFIER] for xx in records])
        self.assertAsSetEqual([6, 60], [xx['properties']['fid'] for xx in records])
        self.assertEqual(CoordinateReferenceSystem(records[0]['meta']['crs']), crs)

        # test it works for the current working directory
        cwd = os.getcwd()
        os.chdir(self.current_dir_output)
        try:
            add_shapefile_unique_identifier(in_path, 'foo3.shp')
            self.assertTrue(os.path.exists(os.path.join(self.current_dir_output, 'foo3.shp')))
        finally:
            os.chdir(cwd)

        # test using a template attribute
        out_path = os.path.join(self.current_dir_output, 'template.shp')
        add_shapefile_unique_identifier(in_path, out_path, template='fid')
        sci = GeomCabinetIterator(path=out_path)
        records = list(sci)
        self.assertAsSetEqual([6, 60], [xx['properties'][OCGIS_UNIQUE_GEOMETRY_IDENTIFIER] for xx in records])

        # test with a different name attribute
        out_path = os.path.join(self.current_dir_output, 'name.shp')
        add_shapefile_unique_identifier(in_path, out_path, template='fid', name='new_id')
        with fiona.open(out_path) as sci:
            records = list(sci)
        self.assertAsSetEqual([6, 60], [xx['properties']['new_id'] for xx in records])

    def test_get_iter(self):
        element = 'hi'
        ret = list(get_iter(element))
        self.assertEqual(ret, ['hi'])

        element = np.array([5, 6, 7])
        ret = list(get_iter(element))
        self.assertNumpyAll(ret[0], np.array([5, 6, 7]))

        ## test dtype ##################################################################################################

        class FooIterable(object):

            def __init__(self):
                self.value = [4, 5, 6]

            def __iter__(self):
                for element in self.value:
                    yield element

        element = FooIterable()
        ret = list(get_iter(element))
        self.assertEqual(ret, [4, 5, 6])
        for dtype in FooIterable, (FooIterable, list):
            ret = list(get_iter(element, dtype=dtype))
            self.assertIsInstance(ret, list)
            self.assertEqual(len(ret), 1)
            self.assertIsInstance(ret[0], FooIterable)

    @attr('data')
    def test_get_sorted_uris_by_time_dimension(self):
        rd_2001 = self.test_data.get_rd('cancm4_tasmax_2001')
        rd_2011 = self.test_data.get_rd('cancm4_tasmax_2011')
        not_sorted = [rd_2011.uri, rd_2001.uri]

        actual = ['tasmax_day_CanCM4_decadal2000_r2i1p1_20010101-20101231.nc',
                  'tasmax_day_CanCM4_decadal2010_r2i1p1_20110101-20201231.nc']

        for variable in [None, 'tasmax']:
            is_sorted = get_sorted_uris_by_time_dimension(not_sorted, variable=variable)
            to_test = [os.path.split(ii)[1] for ii in is_sorted]
            self.assertEqual(actual, to_test)

    def test_get_ordered_dicts_from_records_array(self):
        """Test converting a records array to a list of ordered dictionaries."""

        arr = np.zeros(2, dtype=[('UGID', int), ('NAME', object)])
        arr[0] = (1, 'Name1')
        arr[1] = (2, 'Name2')
        ret = get_ordered_dicts_from_records_array(arr)
        self.assertListEqual(ret, [OrderedDict([('UGID', 1), ('NAME', 'Name1')]),
                                   OrderedDict([('UGID', 2), ('NAME', 'Name2')])])

    def test_get_iter_str(self):
        """Test whole string returned as opposed to its immutable elements."""

        itr = get_iter('hi')
        self.assertEqual(list(itr), ['hi'])

    def test_get_iter_numpy(self):
        """Test entire NumPy array returned versus its individual elements."""

        arr = np.array([1, 2, 3, 4])
        itr = get_iter(arr)
        self.assertNumpyAll(list(itr)[0], arr)

    def test_get_iter_dtype(self):
        """Test the dtype is properly used when determining how to iterate over elements."""

        class foo(object):
            pass

        dtypes = [dict, (dict,), (dict, foo)]

        data = {'hi': 'there'}

        for dtype in dtypes:
            itr = get_iter(data, dtype=dtype)
            self.assertDictEqual(list(itr)[0], data)

        ## a foo object should also be okay
        f = foo()
        itr = get_iter(f, dtype=foo)
        self.assertEqual(list(itr), [f])

        ## if no dtype is passed, then the builtin iterator of the element will be used
        itr = get_iter(data)
        self.assertEqual(list(itr), ['hi'])

    def test_get_added_slice(self):
        slice1 = slice(46, 47)
        slice2 = slice(0, None)
        ret = get_added_slice(slice1, slice2)
        self.assertEqual(ret, slice(46, 47))

        slice1 = slice(46, 47)
        slice2 = slice(0, -1)
        ret = get_added_slice(slice1, slice2)
        self.assertEqual(ret, slice(46, 46))

        slice1 = slice(0, 47)
        slice2 = slice(2, -3)
        ret = get_added_slice(slice1, slice2)
        self.assertEqual(ret, slice(2, 44))

        slice1 = slice(0, 47, 3)
        slice2 = slice(2, -3)
        with self.assertRaises(AssertionError):
            get_added_slice(slice1, slice2)

<<<<<<< HEAD
=======
    def test_get_optimal_slice_from_array(self):
        arr = np.array([1, 3, 4])
        res = get_optimal_slice_from_array(arr)
        np.testing.assert_equal(arr, res)

        arr = np.array([1, 2, 3, 4])
        res = get_optimal_slice_from_array(arr)
        self.assertEqual(res, slice(1, 5))

    def test_get_swap_chain(self):
        # # Iteration dimensions used during the fill operation.
        # idims = set(desired_names) - set(actual_names)
        #
        # n_data_order = deepcopy(desired_names)
        # for idim in idims:
        #     n_data_order.pop(n_data_order.index(idim))

        actual = ['d', 'b', 'a', 'c']
        desired = ['a', 'b', 'c', 'd']

        desired_data = np.random.rand(2, 3, 4, 5)
        desired_data_swap = desired_data.swapaxes(0, 3)
        desired_data_swap = desired_data_swap.swapaxes(2, 3)

        sc = get_swap_chain(actual, desired)

        actual_swapped = desired_data_swap.copy()
        for swap in sc:
            actual_swapped = actual_swapped.swapaxes(*swap)

        self.assertNumpyNotAll(actual_swapped, desired_data_swap)
        self.assertNumpyAll(actual_swapped, desired_data)

    def test_get_trimmed_array_by_mask(self):
        mask = [[True, False, False, True], [True, False, False, True], [True, False, False, True]]
        mask = np.array(mask)
        desired = np.zeros((3, 2), dtype=bool)
        actual, slc = get_trimmed_array_by_mask(mask, return_adjustments=True)
        self.assertNumpyAll(actual, desired)

>>>>>>> 9edb632d
    def test_get_trimmed_array_by_mask_by_bool(self):
        arr = np.zeros((4, 4), dtype=bool)
        arr[-1, :] = True
        ret = get_trimmed_array_by_mask(arr)
        self.assertFalse(ret.any())

    def test_get_trimmed_array_by_mask_bad_type(self):
        arr = np.zeros((4, 4))
        with self.assertRaises(NotImplementedError):
            get_trimmed_array_by_mask(arr)

    def test_get_trimmed_array_by_mask_row_only(self):
        arr = np.random.rand(4, 4)
        arr = np.ma.array(arr, mask=False)
        arr.mask[0, :] = True
        arr.mask[-1, :] = True
        ret = get_trimmed_array_by_mask(arr)
        self.assertNumpyAll(ret, arr[1:-1, :])
        self.assertTrue(np.may_share_memory(ret, arr))

    def test_get_trimmed_array_by_mask_rows_and_columns(self):
        arr = np.random.rand(4, 4)
        arr = np.ma.array(arr, mask=False)
        arr.mask[0, :] = True
        arr.mask[-1, :] = True
        arr.mask[:, 0] = True
        arr.mask[:, -1] = True
        ret, slc = get_trimmed_array_by_mask(arr, return_adjustments=True)
        self.assertNumpyAll(ret, arr[1:-1, 1:-1])
        self.assertTrue(np.may_share_memory(ret, arr))
        ret, adjust = get_trimmed_array_by_mask(arr, return_adjustments=True)
<<<<<<< HEAD
        self.assertEqual(adjust, {'col': slice(1, -1), 'row': slice(1, -1)})
=======
        self.assertEqual(adjust, (slice(1, 3, None), slice(1, 3, None)))
>>>>>>> 9edb632d

    def test_get_trimmed_array_by_mask_none_masked(self):
        arr = np.random.rand(4, 4)
        arr = np.ma.array(arr, mask=False)
        ret, adjust = get_trimmed_array_by_mask(arr, return_adjustments=True)
        self.assertNumpyAll(ret, arr)
        self.assertTrue(np.may_share_memory(ret, arr))
<<<<<<< HEAD
        self.assertEqual(adjust, {'col': slice(0, None), 'row': slice(0, None)})
=======
>>>>>>> 9edb632d

    def test_get_trimmed_array_by_mask_interior_masked(self):
        arr = np.random.rand(4, 4)
        arr = np.ma.array(arr, mask=False)
        arr[2, :] = True
        arr[1, :] = True
        ret = get_trimmed_array_by_mask(arr)
        self.assertNumpyAll(ret, arr)
        self.assertTrue(np.may_share_memory(ret, arr))

    def test_get_trimmed_array_by_mask_all_masked(self):
        arr = np.random.rand(4, 4)
        arr = np.ma.array(arr, mask=True)
<<<<<<< HEAD
        ret, adjust = get_trimmed_array_by_mask(arr, return_adjustments=True)
        self.assertEqual(ret.shape, (0, 0))
        self.assertEqual(adjust, {'col': slice(4, -4), 'row': slice(4, -5)})

    def test_get_trimmed_array_by_mask_singleton_dimension(self):
        arr = np.array([[True, False, True]], dtype=bool)
        ret, adjust = get_trimmed_array_by_mask(arr, return_adjustments=True)
        self.assertEqual(ret.shape, (1, 1))
        self.assertNumpyAll(ret, np.array([[False]]))
=======
        with self.assertRaises(AllElementsMaskedError):
            get_trimmed_array_by_mask(arr, return_adjustments=True)
>>>>>>> 9edb632d

    def test_get_trimmed_array_by_mask_1d(self):
        arr = np.ma.array([1, 2, 3], mask=[True, False, True])
        ret, adjust = get_trimmed_array_by_mask(arr, return_adjustments=True)
        self.assertNumpyAll(ret, arr.__getitem__(adjust))

    def test_get_tuple(self):
        value = [4, 5]
        ret = get_tuple(value)
        self.assertEqual(ret, (4, 5))
        value[1] = 10
        self.assertEqual(value, [4, 10])
        self.assertEqual(ret, (4, 5))

    def test_get_is_date_between(self):
        lower = dt(1971, 1, 1)
        upper = dt(2000, 2, 1)
        self.assertFalse(get_is_date_between(lower, upper, month=6))
        self.assertFalse(get_is_date_between(lower, upper, month=2))
        self.assertTrue(get_is_date_between(lower, upper, month=1))

        self.assertFalse(get_is_date_between(lower, upper, year=1968))
        self.assertTrue(get_is_date_between(lower, upper, year=1995))

        lower = dt(2013, 1, 1, 0, 0)
        upper = dt(2013, 1, 2, 0, 0)
        self.assertTrue(get_is_date_between(lower, upper, year=2013))

        lower = dt(2001, 12, 1)
        upper = dt(2002, 1, 1)
        self.assertTrue(get_is_date_between(lower, upper, month=12))

    def test_get_formatted_slice(self):
<<<<<<< HEAD

        ret = get_formatted_slice(slice(None, None, None), 10)
        self.assertEqual(ret, [slice(None, None, None)] * 10)

        ret = get_formatted_slice(0, 1)
        self.assertEqual(slice(0, 1), ret)
=======
        slc = (np.array([0, 2]),)
        actual = get_formatted_slice(slc, 1)
        self.assertIsInstance(actual, tuple)
        desired = np.array([1, 2, 3, 4, 5])
        self.assertNumpyAll(actual[0], np.array([0, 2]))
        self.assertNumpyAll(desired[slc], desired[actual])

        ret = get_formatted_slice(slice(None, None, None), 10)
        self.assertEqual(ret, tuple([slice(None, None, None)] * 10))

        ret = get_formatted_slice(0, 1)
        self.assertEqual((slice(0, 1),), ret)
>>>>>>> 9edb632d
        with self.assertRaises(IndexError):
            get_formatted_slice(slice(0, 1), 2)

        ret = get_formatted_slice((slice(0, 1), 0), 2)
<<<<<<< HEAD
        self.assertEqual(ret, [slice(0, 1, None), slice(0, 1, None)])

        ret = get_formatted_slice([(1, 2, 3), slice(None)], 2)
        self.assertNumpyAll(ret[0], np.arange(1, 4))
=======
        self.assertEqual(ret, tuple([slice(0, 1, None), slice(0, 1, None)]))

        ret = get_formatted_slice([(1, 2, 3), slice(None)], 2)
        self.assertEqual(ret[0], slice(1, 4))
>>>>>>> 9edb632d
        self.assertEqual(ret[1], slice(None))
        self.assertEqual(len(ret), 2)

        ret = get_formatted_slice((1, 2), 1)
<<<<<<< HEAD
        self.assertNumpyAll(ret, np.array([1, 2]))

        ret = get_formatted_slice((1,), 1)
        self.assertEqual(ret, slice(1))
=======
        self.assertEqual(ret, (slice(1, 3),))

        ret = get_formatted_slice((1,), 1)
        self.assertEqual(ret, (slice(1, 2),))

        ret = get_formatted_slice((slice(0, -1, None),), 1)
        self.assertEqual(ret, (slice(0, -1, None),))

        ret = get_formatted_slice((0,), 1)
        self.assertEqual(ret, (slice(0, 1),))

        slc = [np.array([0, 1, 2], dtype=np.int32)]
        ret = get_formatted_slice(slc, 1)
        self.assertEqual(ret, (slice(0, 3),))

        slc = np.array([True, False], dtype=bool)
        ret = get_formatted_slice(slc, 1)
        self.assertNumpyAll(ret[0], slc)
>>>>>>> 9edb632d

    def test_set_name_attributes(self):

        class Foo(object):
            def __init__(self, name):
                self.name = name

        a = Foo(None)
        b = Foo('harbringer')

        name_mapping = {a: 'evil_twin', b: 'again', None: 'whatever'}
        set_name_attributes(name_mapping)

        self.assertEqual(a.name, 'evil_twin')
        self.assertEqual(b.name, 'harbringer')

    def test_validate_time_subset(self):
        time_range = [dt(2000, 1, 1), dt(2001, 1, 1)]
        self.assertTrue(validate_time_subset(time_range, {'year': [2000, 2001]}))
        self.assertFalse(validate_time_subset(time_range, {'year': [2000, 2001, 2002]}))
        self.assertTrue(validate_time_subset(time_range, {'month': [6, 7, 8]}))
        self.assertTrue(validate_time_subset(time_range, {'month': [6, 7, 8], 'year': [2000]}))
        self.assertFalse(validate_time_subset(time_range, {'month': [6, 7, 8], 'year': [2008]}))
        self.assertFalse(validate_time_subset([dt(2000, 1, 1), dt(2000, 2, 1)], {'month': [6, 7, 8], 'year': [2008]}))
        self.assertTrue(validate_time_subset([dt(2000, 1, 1), dt(2000, 2, 1)], None))

    def test_iter_array_masked_objects(self):
        """Test when use mask is False and objects are returned. Ensure the object is operable."""

        arr = np.ma.array([Point(1, 2), Point(1, 4)], mask=[True, False], dtype=object)
        for (_,), obj in iter_array(arr, use_mask=False, return_value=True):
            self.assertEqual(obj.x, 1)

    def test_iter_array(self):
        arrays = [
            1,
            [[1, 2], [1, 2]],
            np.array([1, 2, 3]),
            np.array(1),
            np.ma.array([1, 2, 3], mask=False),
            np.ma.array([[1, 2], [3, 4]], mask=[[True, False], [False, True]]),
            np.ma.array([[1, 2], [3, 4]], mask=True),
        ]
        _flag1 = [
            True,
            False
        ]
        _flag2 = [
            True,
            False
        ]

        for arr, flag1, flag2 in itertools.product(arrays, _flag1, _flag2):
            for _ in iter_array(arr, use_mask=flag1, return_value=flag2):
                pass

        arr = np.ma.array([1, 2, 3], mask=True)
        ret = list(iter_array(arr))
        self.assertEqual(len(ret), 0)
        arr = np.ma.array([1, 2, 3], mask=False)
        ret = list(iter_array(arr))
        self.assertEqual(len(ret), 3)

        values = np.random.rand(2, 2, 4, 4)
        mask = np.random.random_integers(0, 1, values.shape)
        values = np.ma.array(values, mask=mask)
        for idx in iter_array(values):
            self.assertFalse(values.mask[idx])
        self.assertEqual(len(list(iter_array(values, use_mask=True))), len(values.compressed()))
        self.assertEqual(len(list(iter_array(values, use_mask=False))), len(values.data.flatten()))

<<<<<<< HEAD
=======
        # Test true index is used regardless of mask. That is, the index is global not local to only the masked data.
        arr = np.ma.array([1, 2, 3], mask=[False, True, False])
        lhs = [i[0] for i in iter_array(arr)]
        self.assertEqual(lhs, [0, 2])

>>>>>>> 9edb632d
    def test_format_bool(self):
        mmap = {0: False, 1: True, 't': True, 'True': True, 'f': False, 'False': False}
        for key, value in mmap.items():
            ret = format_bool(key)
            self.assertEqual(ret, value)<|MERGE_RESOLUTION|>--- conflicted
+++ resolved
@@ -4,37 +4,17 @@
 from ocgis.spatial.geom_cabinet import GeomCabinetIterator
 from ocgis.test.base import TestBase
 from ocgis.test.base import attr
-<<<<<<< HEAD
-from ocgis.test.test_ocgis.test_interface.test_base.test_dimension.test_spatial import AbstractTestSpatialDimension
-from ocgis.util.geom_cabinet import GeomCabinetIterator
-from ocgis.util.helpers import format_bool, iter_array, validate_time_subset, \
-    get_formatted_slice, get_is_date_between, get_trimmed_array_by_mask, \
-    get_added_slice, get_iter, get_ordered_dicts_from_records_array, get_sorted_uris_by_time_dimension, \
-    get_bounds_from_1d, get_date_list, get_bounds_vector_from_centroids, get_extrapolated_corners_esmf, \
-    get_is_increasing, \
-    get_extrapolated_corners_esmf_vector, set_name_attributes, get_ocgis_corners_from_esmf_corners, \
-    add_shapefile_unique_identifier, get_tuple, set_new_value_mask_for_field
-
-
-class Test1(AbstractTestSpatialDimension):
-=======
 from ocgis.util.helpers import *
 from ocgis.variable.crs import Spherical, CoordinateReferenceSystem
 
 
 class Test1(TestBase):
->>>>>>> 9edb632d
     def test_get_bounds_from_1d(self):
         across_180 = np.array([-180, -90, 0, 90, 180], dtype=float)
 
         bounds_180 = get_bounds_from_1d(across_180)
-<<<<<<< HEAD
-        self.assertEqual(bounds_180.tostring(),
-                         '\x00\x00\x00\x00\x00 l\xc0\x00\x00\x00\x00\x00\xe0`\xc0\x00\x00\x00\x00\x00\xe0`\xc0\x00\x00\x00\x00\x00\x80F\xc0\x00\x00\x00\x00\x00\x80F\xc0\x00\x00\x00\x00\x00\x80F@\x00\x00\x00\x00\x00\x80F@\x00\x00\x00\x00\x00\xe0`@\x00\x00\x00\x00\x00\xe0`@\x00\x00\x00\x00\x00 l@')
-=======
         desired = [[-225.0, -135.0], [-135.0, -45.0], [-45.0, 45.0], [45.0, 135.0], [135.0, 225.0]]
         self.assertEqual(bounds_180.tolist(), desired)
->>>>>>> 9edb632d
 
         dates = get_date_list(datetime.datetime(2000, 1, 31), datetime.datetime(2002, 12, 31), 1)
         with self.assertRaises(NotImplementedError):
@@ -44,18 +24,6 @@
             get_bounds_from_1d(np.array([0], dtype=float))
 
         just_two = get_bounds_from_1d(np.array([50, 75], dtype=float))
-<<<<<<< HEAD
-        self.assertEqual(just_two.tostring(),
-                         '\x00\x00\x00\x00\x00\xc0B@\x00\x00\x00\x00\x00@O@\x00\x00\x00\x00\x00@O@\x00\x00\x00\x00\x00\xe0U@')
-
-        just_two_reversed = get_bounds_from_1d(np.array([75, 50], dtype=float))
-        self.assertEqual(just_two_reversed.tostring(),
-                         '\x00\x00\x00\x00\x00\xe0U@\x00\x00\x00\x00\x00@O@\x00\x00\x00\x00\x00@O@\x00\x00\x00\x00\x00\xc0B@')
-
-        zero_origin = get_bounds_from_1d(np.array([0, 50, 100], dtype=float))
-        self.assertEqual(zero_origin.tostring(),
-                         '\x00\x00\x00\x00\x00\x009\xc0\x00\x00\x00\x00\x00\x009@\x00\x00\x00\x00\x00\x009@\x00\x00\x00\x00\x00\xc0R@\x00\x00\x00\x00\x00\xc0R@\x00\x00\x00\x00\x00@_@')
-=======
         desired = [[37.5, 62.5], [62.5, 87.5]]
         self.assertEqual(just_two.tolist(), desired)
 
@@ -66,7 +34,6 @@
         zero_origin = get_bounds_from_1d(np.array([0, 50, 100], dtype=float))
         desired = [[-25.0, 25.0], [25.0, 75.0], [75.0, 125.0]]
         self.assertEqual(zero_origin.tolist(), desired)
->>>>>>> 9edb632d
 
     def test_get_is_increasing(self):
         ret = get_is_increasing(np.array([1, 2, 3]))
@@ -375,8 +342,6 @@
         with self.assertRaises(AssertionError):
             get_added_slice(slice1, slice2)
 
-<<<<<<< HEAD
-=======
     def test_get_optimal_slice_from_array(self):
         arr = np.array([1, 3, 4])
         res = get_optimal_slice_from_array(arr)
@@ -417,7 +382,6 @@
         actual, slc = get_trimmed_array_by_mask(mask, return_adjustments=True)
         self.assertNumpyAll(actual, desired)
 
->>>>>>> 9edb632d
     def test_get_trimmed_array_by_mask_by_bool(self):
         arr = np.zeros((4, 4), dtype=bool)
         arr[-1, :] = True
@@ -449,11 +413,7 @@
         self.assertNumpyAll(ret, arr[1:-1, 1:-1])
         self.assertTrue(np.may_share_memory(ret, arr))
         ret, adjust = get_trimmed_array_by_mask(arr, return_adjustments=True)
-<<<<<<< HEAD
-        self.assertEqual(adjust, {'col': slice(1, -1), 'row': slice(1, -1)})
-=======
         self.assertEqual(adjust, (slice(1, 3, None), slice(1, 3, None)))
->>>>>>> 9edb632d
 
     def test_get_trimmed_array_by_mask_none_masked(self):
         arr = np.random.rand(4, 4)
@@ -461,10 +421,6 @@
         ret, adjust = get_trimmed_array_by_mask(arr, return_adjustments=True)
         self.assertNumpyAll(ret, arr)
         self.assertTrue(np.may_share_memory(ret, arr))
-<<<<<<< HEAD
-        self.assertEqual(adjust, {'col': slice(0, None), 'row': slice(0, None)})
-=======
->>>>>>> 9edb632d
 
     def test_get_trimmed_array_by_mask_interior_masked(self):
         arr = np.random.rand(4, 4)
@@ -478,20 +434,8 @@
     def test_get_trimmed_array_by_mask_all_masked(self):
         arr = np.random.rand(4, 4)
         arr = np.ma.array(arr, mask=True)
-<<<<<<< HEAD
-        ret, adjust = get_trimmed_array_by_mask(arr, return_adjustments=True)
-        self.assertEqual(ret.shape, (0, 0))
-        self.assertEqual(adjust, {'col': slice(4, -4), 'row': slice(4, -5)})
-
-    def test_get_trimmed_array_by_mask_singleton_dimension(self):
-        arr = np.array([[True, False, True]], dtype=bool)
-        ret, adjust = get_trimmed_array_by_mask(arr, return_adjustments=True)
-        self.assertEqual(ret.shape, (1, 1))
-        self.assertNumpyAll(ret, np.array([[False]]))
-=======
         with self.assertRaises(AllElementsMaskedError):
             get_trimmed_array_by_mask(arr, return_adjustments=True)
->>>>>>> 9edb632d
 
     def test_get_trimmed_array_by_mask_1d(self):
         arr = np.ma.array([1, 2, 3], mask=[True, False, True])
@@ -525,14 +469,6 @@
         self.assertTrue(get_is_date_between(lower, upper, month=12))
 
     def test_get_formatted_slice(self):
-<<<<<<< HEAD
-
-        ret = get_formatted_slice(slice(None, None, None), 10)
-        self.assertEqual(ret, [slice(None, None, None)] * 10)
-
-        ret = get_formatted_slice(0, 1)
-        self.assertEqual(slice(0, 1), ret)
-=======
         slc = (np.array([0, 2]),)
         actual = get_formatted_slice(slc, 1)
         self.assertIsInstance(actual, tuple)
@@ -545,32 +481,18 @@
 
         ret = get_formatted_slice(0, 1)
         self.assertEqual((slice(0, 1),), ret)
->>>>>>> 9edb632d
         with self.assertRaises(IndexError):
             get_formatted_slice(slice(0, 1), 2)
 
         ret = get_formatted_slice((slice(0, 1), 0), 2)
-<<<<<<< HEAD
-        self.assertEqual(ret, [slice(0, 1, None), slice(0, 1, None)])
-
-        ret = get_formatted_slice([(1, 2, 3), slice(None)], 2)
-        self.assertNumpyAll(ret[0], np.arange(1, 4))
-=======
         self.assertEqual(ret, tuple([slice(0, 1, None), slice(0, 1, None)]))
 
         ret = get_formatted_slice([(1, 2, 3), slice(None)], 2)
         self.assertEqual(ret[0], slice(1, 4))
->>>>>>> 9edb632d
         self.assertEqual(ret[1], slice(None))
         self.assertEqual(len(ret), 2)
 
         ret = get_formatted_slice((1, 2), 1)
-<<<<<<< HEAD
-        self.assertNumpyAll(ret, np.array([1, 2]))
-
-        ret = get_formatted_slice((1,), 1)
-        self.assertEqual(ret, slice(1))
-=======
         self.assertEqual(ret, (slice(1, 3),))
 
         ret = get_formatted_slice((1,), 1)
@@ -589,7 +511,6 @@
         slc = np.array([True, False], dtype=bool)
         ret = get_formatted_slice(slc, 1)
         self.assertNumpyAll(ret[0], slc)
->>>>>>> 9edb632d
 
     def test_set_name_attributes(self):
 
@@ -661,14 +582,11 @@
         self.assertEqual(len(list(iter_array(values, use_mask=True))), len(values.compressed()))
         self.assertEqual(len(list(iter_array(values, use_mask=False))), len(values.data.flatten()))
 
-<<<<<<< HEAD
-=======
         # Test true index is used regardless of mask. That is, the index is global not local to only the masked data.
         arr = np.ma.array([1, 2, 3], mask=[False, True, False])
         lhs = [i[0] for i in iter_array(arr)]
         self.assertEqual(lhs, [0, 2])
 
->>>>>>> 9edb632d
     def test_format_bool(self):
         mmap = {0: False, 1: True, 't': True, 'True': True, 'f': False, 'False': False}
         for key, value in mmap.items():
