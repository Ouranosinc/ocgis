--- conflicted
+++ resolved
@@ -444,26 +444,11 @@
         arr = np.ma.array(arr,mask=True)
         ret,adjust = get_trimmed_array_by_mask(arr,return_adjustments=True)
         self.assertEqual(ret.shape,(0,0))
-<<<<<<< HEAD
 
     def test_get_trimmed_array_by_mask_1d(self):
         arr = np.ma.array([1, 2, 3], mask=[True, False, True])
         ret, adjust = get_trimmed_array_by_mask(arr, return_adjustments=True)
         self.assertNumpyAll(ret, arr.__getitem__(adjust))
-=======
-        self.assertEqual(adjust, {'col': slice(4, -4), 'row': slice(4, -5)})
-
-    def test_get_trimmed_array_by_mask_singleton_dimension(self):
-        arr = np.array([[True, False, True]], dtype=bool)
-        ret, adjust = get_trimmed_array_by_mask(arr, return_adjustments=True)
-        self.assertEqual(ret.shape, (1, 1))
-        self.assertNumpyAll(ret, np.array([[False]]))
-
-        arr = arr.reshape(3, 1)
-        ret, adjust = get_trimmed_array_by_mask(arr, return_adjustments=True)
-        self.assertEqual(ret.shape, (1, 1))
-        self.assertNumpyAll(ret, np.array([[False]]))
->>>>>>> f9298b32
 
     def test_get_tuple(self):
         value = [4, 5]
