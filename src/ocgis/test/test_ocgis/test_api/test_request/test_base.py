from collections import OrderedDict
from copy import deepcopy
import itertools
import os
import pickle
import shutil
from datetime import datetime as dt
import datetime
from types import FunctionType

import numpy as np
<<<<<<< HEAD
from cfunits.cfunits import Units
=======
from cfunits import Units
>>>>>>> e80b0ec2

from ocgis.api.request.driver.nc import DriverNetcdf, DriverNetcdfUgrid
from ocgis.api.request.driver.vector import DriverVector
from ocgis.util.shp_cabinet import ShpCabinet
from ocgis.interface.base.field import Field
from ocgis.exc import DefinitionValidationError, NoUnitsError, VariableNotFoundError, RequestValidationError
from ocgis.api.request.base import RequestDataset, RequestDatasetCollection, get_tuple, get_is_none
import ocgis
from ocgis import env, constants
from ocgis.interface.base.crs import CoordinateReferenceSystem, CFWGS84
from ocgis.test.base import TestBase, nc_scope, attr
from ocgis.api.operations import OcgOperations
from ocgis.util.helpers import get_iter
from ocgis.util.itester import itr_products_keywords


class Test(TestBase):

    def test_get_is_none_false(self):
        possible_false = ['a', ['a', 'b'], ['b', None]]
        for p in possible_false:
            self.assertFalse(get_is_none(p))

    def test_get_is_none_true(self):
        possible_true = [None, [None, None]]
        for p in possible_true:
            self.assertTrue(get_is_none(p))


class TestRequestDataset(TestBase):

    def setUp(self):
        TestBase.setUp(self)
        rd = self.test_data.get_rd('cancm4_rhs')
        self.uri = rd.uri
        self.variable = rd.variable

    def get_multiple_variable_request_dataset_dictionary(self):
        rd_orig = self.test_data.get_rd('cancm4_tas')
        dest_uri = os.path.join(self.current_dir_output, os.path.split(rd_orig.uri)[1])
        shutil.copy2(rd_orig.uri, dest_uri)
        with nc_scope(dest_uri, 'a') as ds:
            var = ds.variables['tas']
            outvar = ds.createVariable(var._name + 'max', var.dtype, var.dimensions)
            outvar[:] = var[:] + 3
            outvar.setncatts(var.__dict__)
        with nc_scope(dest_uri) as ds:
            self.assertTrue(set(['tas', 'tasmax']).issubset(set(ds.variables.keys())))
        return {'uri': dest_uri, 'variable': ['tas', 'tasmax']}

    def test_init(self):
        rd = RequestDataset(uri=self.uri)
        self.assertTrue(rd.regrid_source)
        self.assertFalse(rd.regrid_destination)

        self.assertFalse(rd._has_assigned_coordinate_system)
        # if a coordinate system was assigned, this flag should become true
        rd = RequestDataset(uri=self.uri, crs=CFWGS84())
        self.assertTrue(rd._has_assigned_coordinate_system)

        rd = RequestDataset(uri=self.uri, t_conform_units_to='days since 1949-1-1')
        self.assertEqual(rd.t_conform_units_to, 'days since 1949-1-1')

        # test variable only loaded on request
        path = self.test_data.get_uri('cancm4_tas')
        rd = RequestDataset(uri=path)
        self.assertEqual(rd._variable, None)
        self.assertEqual(rd.variable, 'tas')

        # test variable appropriately formatted
        rd = RequestDataset(uri=path, variable='tas')
        self.assertEqual(rd._variable, ('tas',))

    def test_init_combinations(self):
        rd_orig = self.test_data.get_rd('cancm4_tas')
        dest_uri = os.path.join(self.current_dir_output, os.path.split(rd_orig.uri)[1])
        shutil.copy2(rd_orig.uri, dest_uri)
        with nc_scope(dest_uri, 'a') as ds:
            var = ds.variables['tas']
            outvar = ds.createVariable(var._name + 'max', var.dtype, var.dimensions)
            outvar[:] = var[:] + 3
            outvar.setncatts(var.__dict__)
        with nc_scope(dest_uri) as ds:
            self.assertTrue(set(['tas', 'tasmax']).issubset(set(ds.variables.keys())))

        keywords = dict(
            name=[None, 'foo'],
            uri=[None, dest_uri],
            variable=[None, 'tas', ['tas', 'tasmax'], 'crap'],
            alias=[None, 'tas', ['tas', 'tasmax'], ['tas_alias', 'tasmax_alias']],
            units=[None, [None, None], ['celsius', 'fahrenheit'], 'crap', [None, 'kelvin'], ['crap', 'crappy']],
            conform_units_to=[None, [None, None], ['celsius', 'fahrenheit'], 'crap', [None, 'kelvin'],
                              ['crap', 'crappy'], [None, 'coulomb'], ['coulomb', 'coulomb']])

        def itr_row(key, sequence):
            for element in sequence:
                yield ({key: element})

        def itr_products_keywords(keywords):
            iterators = [itr_row(ki, vi) for ki, vi in keywords.iteritems()]
            for dictionaries in itertools.product(*iterators):
                yld = {}
                for dictionary in dictionaries:
                    yld.update(dictionary)
                yield yld

        for k in itr_products_keywords(keywords):
            try:
                rd = RequestDataset(**k)
                self.assertEqual(rd._source_metadata, None)
                self.assertEqual(len(get_tuple(rd.variable)), len(get_tuple(rd.units)))
                if k['name'] is None:
                    self.assertEqual(rd.name, '_'.join(get_tuple(rd.alias)))
                else:
                    self.assertEqual(rd.name, 'foo')
                for v in rd._variable:
                    try:
                        self.assertTrue(v in rd.source_metadata['variables'].keys())
                    except VariableNotFoundError:
                        if 'crap' in rd._variable:
                            self.assertEqual(rd._source_metadata, None)
                            break
                if k['units'] is None and len(rd._variable) == 1:
                    self.assertEqual(rd.units, None)
                    self.assertEqual(rd._units, None)

                try:
                    field = rd.get()
                    self.assertEqual(field.name, rd.name)
                    self.assertEqual(set(field.variables.keys()), set(get_tuple(rd.alias)))
                except VariableNotFoundError:
                    if 'crap' in rd._variable:
                        continue
                    else:
                        raise
                except RequestValidationError:
                    if 'coulomb' in get_tuple(k['conform_units_to']):
                        continue
                    else:
                        raise
            except RequestValidationError as e:
                # uris cannot be None
                if k['uri'] is None:
                    pass
                # variables cannot be None
                elif k['variable'] is None:
                    pass
                # 'crap' is not a real variable name
                elif k['conform_units_to'] is not None and (k['conform_units_to'] == 'crap' or \
                                                                        'crap' in k['conform_units_to']):
                    pass
                # conform_units_to must match units element-wise
                elif k['conform_units_to'] is not None and k['variable'] is not None and \
                                len(k['conform_units_to']) != len(k['variable']):
                    pass
                # aliases must occur for each variable
                elif len(get_tuple(k['alias'])) != len(get_tuple(k['variable'])):
                    pass
                # units must occur for each variable
                elif len(get_tuple(k['units'])) != len(get_tuple(k['variable'])):
                    pass
                # bad unit definition
                # 'crap' is not a real variable name
                elif k['units'] is not None and (k['units'] == 'crap' or \
                                                             'crap' in k['units']):
                    pass
                # alway need a uri and variable
                elif k['uri'] is None:
                    pass
                else:
                    raise
            except:
                raise

    def test_init_driver(self):
        uri = ShpCabinet().get_shp_path('state_boundaries')
        rd = RequestDataset(uri=uri, driver='vector')
        self.assertIsNotNone(rd.variable)
        self.assertIsInstance(rd.get(), Field)

        uri_nc = self.test_data.get_uri('cancm4_tas')
        rd = RequestDataset(uri_nc)
        self.assertIsInstance(rd.driver, DriverNetcdf)

        rd = RequestDataset(uri_nc, driver='vector')
        with self.assertRaises(ValueError):
            assert rd.variable

    def test_init_multiple_variable(self):
        rd = RequestDataset(uri=self.uri, variable=['tas', 'tasmax'])
        self.assertEqual(rd.variable, ('tas', 'tasmax'))
        self.assertEqual(rd._variable, ('tas', 'tasmax'))
        self.assertEqual(rd.alias, ('tas', 'tasmax'))

    def test_init_variable(self):
        rd = RequestDataset(uri=self.uri, variable='tas')
        self.assertEqual(rd.variable, 'tas')
        self.assertEqual(rd._variable, ('tas',))
        self.assertEqual(rd.alias, 'tas')
        self.assertIsNone(rd._alias, None)

    def test_init_variable_not_found(self):
        rd = self.test_data.get_rd('cancm4_tas')
        rd_bad = RequestDataset(uri=rd.uri, variable='crap')
        with self.assertRaises(VariableNotFoundError):
            rd_bad.get()

    def test_init_variable_with_alias(self):
        rd = RequestDataset(uri=self.uri, variable='tas', alias='tas_foo')
        self.assertEqual(rd.alias, 'tas_foo')

    def test_init_multiple_variables_with_alias(self):
        rd = RequestDataset(uri=self.uri, variable=['tas', 'tasmax'], alias=['tas_foo', 'tas_what'])
        self.assertEqual(rd.alias, ('tas_foo', 'tas_what'))

    def test_init_multiple_variables_with_alias_wrong_count(self):
        with self.assertRaises(RequestValidationError):
            RequestDataset(uri=self.uri, variable=['tas', 'tasmax'], alias='tas_what')

    def test_alias(self):
        path = self.test_data.get_uri('cancm4_tas')
        rd = RequestDataset(uri=path)
        self.assertIsNone(rd._alias)
        self.assertEqual(rd.alias, 'tas')
        rd.alias = 'temperature'
        self.assertEqual(rd.alias, 'temperature')

    def test_alias_change_after_init_one_variable(self):
        rd = self.test_data.get_rd('cancm4_tas')
        self.assertEqual(rd.name, 'tas')
        rd.alias = 'foo'
        self.assertEqual(rd.name, 'foo')

    def test_alias_change_after_init_two_variables(self):
        kwds = self.get_multiple_variable_request_dataset_dictionary()
        rd = RequestDataset(**kwds)
        self.assertEqual(rd.name, 'tas_tasmax')
        with self.assertRaises(RequestValidationError):
            rd.alias = 'foo'
        rd.alias = ['foo', 'foo2']
        self.assertEqual(rd.alias, ('foo', 'foo2'))
        self.assertEqual(rd.name, 'foo_foo2')

        with self.assertRaises(RequestValidationError):
            rd.units = 'crap'
        with self.assertRaises(RequestValidationError):
            rd.units = ('crap', 'crap')
        rd.units = ['celsius', 'celsius']
        self.assertEqual(rd.units, ('celsius', 'celsius'))

    def test_conform_units_to(self):
        rd = RequestDataset(uri=self.uri)
        self.assertIsNone(rd.conform_units_to)
        rd = RequestDataset(uri=self.uri, conform_units_to=None)
        self.assertIsNone(rd.conform_units_to)

        # these are exceptions
        problems = ['K', 'not_real']
        for prob in problems:
            with self.assertRaises(RequestValidationError):
                RequestDataset(uri=self.uri, variable=['one', 'two'], conform_units_to=prob)

        # test for univariate
        poss = ['K', ['K']]
        for p in poss:
            rd = RequestDataset(uri=self.uri, conform_units_to=p)
            self.assertEqual(rd.conform_units_to, 'K')

        # test for multivariate
        target = ['K', 'celsius']
        poss = [target]
        for p in poss:
            rd = RequestDataset(uri=self.uri, variable=['one', 'two'], conform_units_to=p)
            self.assertEqual(rd.conform_units_to, tuple(target))

    def test_crs_overload(self):
        kwds = {'crs': CoordinateReferenceSystem(epsg=4362)}
        rd = self.test_data.get_rd('cancm4_tas', kwds=kwds)
        field = rd.get()
        self.assertDictEqual(kwds['crs'].value, field.spatial.crs.value)

    def test_dimension_map(self):
        rd = self.test_data.get_rd('cancm4_tas')
        self.assertIsNone(rd._dimension_map)
        with self.assertRaises(AttributeError):
            rd.dimension_map = {}

        # test for deepcopy
        kwds = {'dimension_map': {'X': 'lon', 'Y': 'lat', 'T': 'time'}}
        rd = self.test_data.get_rd('cancm4_tas', kwds=kwds)
        self.assertEqual(rd.dimension_map, kwds['dimension_map'])
        kwds['dimension_map']['Y'] = 'foo'
        self.assertNotEqual(rd.dimension_map, kwds['dimension_map'])

    def test_drivers(self):
        # always test for netcdf first
        self.assertIsInstance(RequestDataset._Drivers, OrderedDict)
        self.assertEqual(RequestDataset._Drivers.values()[0], DriverNetcdf)
        self.assertIn(DriverNetcdfUgrid.key, RequestDataset._Drivers)

    def test_env_dir_data(self):
        """Test setting the data directory to a single directory."""

        env.DIR_DATA = ocgis.env.DIR_TEST_DATA
        rd = self.test_data.get_rd('cancm4_rhs')
        target = os.path.join(env.DIR_DATA, 'nc', 'CanCM4', 'rhs_day_CanCM4_decadal2010_r2i1p1_20110101-20201231.nc')
        self.assertEqual(rd.uri, target)

        # test none and not finding the data
        env.DIR_DATA = None
        with self.assertRaises(ValueError):
            RequestDataset('does_not_exists.nc', variable='foo')

        # set data directory and not find it.
        env.DIR_DATA = os.path.join(ocgis.env.DIR_TEST_DATA, 'CCSM4')
        with self.assertRaises(ValueError):
            RequestDataset('rhs_day_CanCM4_decadal2010_r2i1p1_20110101-20201231.nc', variable='rhs')

    def test_get_autodiscovered_driver(self):
        uri_shp = '/path/to/shapefile.shp'
        uri_nc = '/path/to/netcdf/file/foo.nc'
        uri_nc_opendap = 'http://cida.usgs.gov/thredds/dodsC/maurer/maurer_brekke_w_meta.ncml'

        driver = RequestDataset._get_autodiscovered_driver_(uri_shp)
        self.assertEqual(driver, DriverVector)

        for poss in [uri_nc, [uri_nc, uri_nc], uri_nc_opendap, [uri_nc_opendap, uri_nc_opendap]]:
            driver = RequestDataset._get_autodiscovered_driver_(poss)
            self.assertEqual(driver, DriverNetcdf)

        with self.assertRaises(RequestValidationError):
            RequestDataset._get_autodiscovered_driver_('something/meaninglyess.foobuar')
        with self.assertRaises(RequestValidationError):
            RequestDataset._get_autodiscovered_driver_('something/meaninglyess')

    def test_get_field_nonequivalent_units_in_source_data(self):
        new_path = self.test_data.copy_file('cancm4_tas', self.current_dir_output)

        # put non-equivalent units on the source data and attempto to conform
        with nc_scope(new_path, 'a') as ds:
            ds.variables['tas'].units = 'coulomb'
        rd = RequestDataset(uri=new_path, variable='tas', conform_units_to='celsius')
        with self.assertRaises(RequestValidationError):
            rd.get()

        # remove units altogether
        with nc_scope(new_path, 'a') as ds:
            ds.variables['tas'].delncattr('units')
        rd = RequestDataset(uri=new_path, variable='tas', conform_units_to='celsius')
        with self.assertRaises(NoUnitsError):
            rd.get()

    def test_get_field_with_overloaded_units(self):
        rd = self.test_data.get_rd('cancm4_tas', kwds={'conform_units_to': 'celsius'})
        preload = [False, True]
        for pre in preload:
            field = rd.get()
            # conform units argument needs to be attached to a field variable
            self.assertEqual(field.variables['tas']._conform_units_to, Units('celsius'))
            sub = field.get_time_region({'year': [2009], 'month': [5]})
            if pre:
                # if we wanted to load the data prior to subset then do so and manually perform the units conversion
                to_test = Units.conform(sub.variables['tas'].value, sub.variables['tas'].cfunits, Units('celsius'))
            # assert the conform attribute makes it though the subset
            self.assertEqual(sub.variables['tas']._conform_units_to, Units('celsius'))
            value = sub.variables['tas'].value
            self.assertAlmostEqual(np.ma.mean(value), 5.921925206338206)
            self.assertAlmostEqual(np.ma.median(value), 10.745431900024414)
            if pre:
                # assert the manually converted array matches the loaded value
                self.assertNumpyAll(to_test, value)

    def test_inspect(self):
        rd = RequestDataset(self.uri, self.variable)
        with self.print_scope() as ps:
            rd.inspect()
        self.assertTrue(len(ps.storage) >= 1)

        uri = ShpCabinet().get_shp_path('state_boundaries')
        rd = RequestDataset(uri=uri, driver='vector')
        with self.print_scope() as ps:
            rd.inspect()
        self.assertTrue(len(ps.storage) >= 1)

        # test with a request dataset having no dimensioned variables
        path = self.get_temporary_file_path('bad.nc')
        with self.nc_scope(path, 'w') as ds:
            ds.createDimension('foo')
            var = ds.createVariable('foovar', int, dimensions=('foo',))
            var.a_name = 'a name'
        rd = RequestDataset(uri=path)
        with self.print_scope() as ps:
            rd.inspect()
        self.assertTrue(len(ps.storage) >= 1)

    def test_inspect_as_dct(self):
        variables = [
            self.variable,
            None,
            'foo',
            'time'
        ]

        for variable in variables:
            try:
                rd = RequestDataset(self.uri, variable)
                ret = rd.inspect_as_dct()
            except VariableNotFoundError:
                if variable == 'foo':
                    continue
                else:
                    raise
            except ValueError:
                if variable == 'time':
                    continue
                else:
                    raise
            ref = ret['derived']

            self.assertEqual(ref['End Date'], '2021-01-01 00:00:00')
            self.assertEqual(ref.keys(),
                             ['Name', 'Count', 'Has Bounds', 'Data Type', 'Start Date', 'End Date', 'Calendar', 'Units',
                              'Resolution (Days)', 'Spatial Reference', 'Proj4 String', 'Extent', 'Geometry Interface',
                              'Resolution'])

    def test_len(self):
        path = self.get_netcdf_path_no_dimensioned_variables()
        rd = RequestDataset(uri=path)
        self.assertEqual(len(rd), 0)

        rd = self.test_data.get_rd('cancm4_tas')
        self.assertEqual(len(rd), 1)

    def test_level_subset_without_level(self):
        lr = [1, 2]
        rd = self.test_data.get_rd('cancm4_tas')
        rd.level_range = lr
        with self.assertRaises(ValueError):
            rd.get()

    def test_name(self):
        path = ShpCabinet().get_shp_path('state_boundaries')
        rd = RequestDataset(uri=path, driver='vector')
        self.assertIsNotNone(rd.name)

        rd = RequestDataset(uri=path, driver='vector', name='states')
        self.assertEqual(rd.name, 'states')
        field = rd.get()
        self.assertEqual(field.name, 'states')

    def test_nonsense_units(self):
        with self.assertRaises(RequestValidationError):
            self.test_data.get_rd('cancm4_tas', kwds={'units': 'nonsense', 'conform_units_to': 'celsius'})

    def test_pickle(self):
        rd = RequestDataset(uri=self.uri, variable=self.variable)
        rd_path = os.path.join(ocgis.env.DIR_OUTPUT, 'rd.pkl')
        with open(rd_path, 'w') as f:
            pickle.dump(rd, f)
        with open(rd_path, 'r') as f:
            rd2 = pickle.load(f)
        self.assertTrue(rd == rd2)

    def test_source_dictionary_is_deepcopied(self):
        rd = self.test_data.get_rd('cancm4_tas')
        field = rd.get()
        self.assertEqual(rd.source_metadata, field.meta)
        # the source metadata dictionary should be deepcopied prior to passing to a request dataset
        rd.source_metadata['dim_map'] = None
        self.assertNotEqual(rd.source_metadata, field.meta)

    def test_source_index_matches_constant_value(self):
        rd = self.test_data.get_rd('cancm4_tas')
        field = rd.get()
        self.assertEqual(field.temporal._src_idx.dtype, np.int32)

    def test_str(self):
        rd = self.test_data.get_rd('cancm4_tas')
        ss = str(rd)
        self.assertTrue(ss.startswith('RequestDataset'))
        self.assertTrue('crs' in ss)
        self.assertGreater(len(ss), 400)

    def test_time_subset_func(self):
        rd = self.test_data.get_rd('cancm4_tas')
        self.assertIsNone(rd.time_subset_func)

        rd.time_subset_func = lambda x, y: [1, 2, 3]
        self.assertIsInstance(rd.time_subset_func, FunctionType)

    def test_units(self):
        rd = self.test_data.get_rd('cancm4_tas')
        self.assertEqual(rd.units, None)
        rd.units = 'K'
        self.assertEqual(rd.units, 'K')
        with self.assertRaises(RequestValidationError):
            rd.units = 'bad'
        path = self.test_data.get_uri('cancm4_tas')
        rd = RequestDataset(uri=path, units='celsius')
        self.assertEqual(rd.units, 'celsius')

    def test_uri_cannot_be_set(self):
        rd = self.test_data.get_rd('cancm4_tas')
        other_uri = self.test_data.get_uri('cancm4_rhs')
        with self.assertRaises(AttributeError):
            rd.uri = other_uri

    def test_variable(self):
        uri = self.test_data.get_uri('cancm4_tas')
        rd = RequestDataset(uri=uri)
        self.assertEqual(rd._variable, None)
        self.assertEqual(rd.variable, 'tas')

        # test with no dimensioned variables
        path = self.get_netcdf_path_no_dimensioned_variables()
        rd = RequestDataset(uri=path)
        with self.assertRaises(RequestValidationError):
            rd.variable

    def test_with_bad_units_attempting_conform(self):
        # pass bad units to the init and an attempt a conform. values from the source dataset are not used for overload.
        rd = self.test_data.get_rd('cancm4_tas', kwds={'conform_units_to': 'celsius', 'units': 'coulomb'})
        with self.assertRaises(RequestValidationError):
            rd.get()

    def test_with_bad_units_passing_to_field(self):
        rd = self.test_data.get_rd('cancm4_tas', kwds={'units': 'celsius'})
        field = rd.get()
        self.assertEqual(field.variables['tas'].units, 'celsius')

    def test_with_units(self):
        units = 'celsius'
        rd = self.test_data.get_rd('cancm4_tas', kwds={'units': units})
        self.assertEqual(rd.units, 'celsius')

    def test_without_units_attempting_conform(self):
        # this will work because the units read from the metadata are equivalent
        self.test_data.get_rd('cancm4_tas', kwds={'conform_units_to': 'celsius'})
        # this will not work because the units are not equivalent
        rd = self.test_data.get_rd('cancm4_tas', kwds={'conform_units_to': 'coulomb'})
        with self.assertRaises(RequestValidationError):
            rd.get()

    def test_with_alias(self):
        rd = RequestDataset(self.uri, self.variable, alias='an_alias')
        self.assertEqual(rd.alias, 'an_alias')
        rd = RequestDataset(self.uri, self.variable, alias=None)
        self.assertEqual(rd.alias, self.variable)

    def test_time_range(self):
        tr = [dt(2000, 1, 1), dt(2000, 12, 31)]
        rd = RequestDataset(self.uri, self.variable, time_range=tr)
        self.assertEqual(rd.time_range, tuple(tr))

    def test_level_range(self):
        lr = [1, 1]
        rd = RequestDataset(self.uri, self.variable, level_range=lr)
        self.assertEqual(rd.level_range, tuple([1, 1]))

    def test_multiple_uris(self):
        rd = self.test_data.get_rd('narccap_pr_wrfg_ncep')
        self.assertEqual(len(rd.uri), 2)

        with self.print_scope() as ps:
            rd.inspect()
        self.assertTrue(len(ps.storage) >= 1)

    def test_time_region(self):
        tr1 = {'month': [6], 'year': [2001]}
        rd = RequestDataset(uri=self.uri, variable=self.variable, time_region=tr1)
        self.assertEqual(rd.time_region, tr1)

        tr2 = {'bad': 15}
        with self.assertRaises(DefinitionValidationError):
            RequestDataset(uri=self.uri, variable=self.variable, time_region=tr2)


class TestRequestDatasetCollection(TestBase):

    def iter_keywords(self):
        rd1 = self.test_data.get_rd('cancm4_tas')
        rd2 = self.test_data.get_rd('cancm4_rhs')

        keywords = dict(target=[None, rd1, [rd1], [rd1, rd2], {'uri': rd1.uri, 'variable': rd1.variable}, rd1.get(),
                                [rd1.get(), rd2.get()], [rd1, rd2.get()]])

        for k in itr_products_keywords(keywords, as_namedtuple=True):
            yield k

    def test(self):
        env.DIR_DATA = ocgis.env.DIR_TEST_DATA

        daymet = self.test_data.get_rd('daymet_tmax')
        tas = self.test_data.get_rd('cancm4_tas')

        uris = [daymet.uri,
                tas.uri]
        variables = ['foo1', 'foo2']
        rdc = RequestDatasetCollection()
        for uri, variable in zip(uris, variables):
            rd = RequestDataset(uri, variable)
            rdc.update(rd)
        self.assertEqual([1, 2], [rd.did for rd in rdc.values()])

        variables = ['foo1', 'foo1']
        rdc = RequestDatasetCollection()
        for ii, (uri, variable) in enumerate(zip(uris, variables)):
            rd = RequestDataset(uri, variable)
            if ii == 1:
                with self.assertRaises(KeyError):
                    rdc.update(rd)
            else:
                rdc.update(rd)

        aliases = ['a1', 'a2']
        for uri, variable, alias in zip(uris, variables, aliases):
            rd = RequestDataset(uri, variable, alias=alias)
            rdc.update(rd)
        for row in rdc.values():
            self.assertIsInstance(row, RequestDataset)
        self.assertIsInstance(rdc.first(), RequestDataset)
        self.assertIsInstance(rdc['a2'], RequestDataset)

    def test_init(self):
        for k in self.iter_keywords():
            rdc = RequestDatasetCollection(target=k.target)
            if k.target is not None:
                self.assertEqual(len(rdc), len(list(get_iter(k.target, dtype=(dict, RequestDataset, Field)))))
                self.assertTrue(len(rdc) >= 1)
            else:
                self.assertEqual(len(rdc), 0)

    def test_get_meta_rows(self):
        for k in self.iter_keywords():
            rdc = RequestDatasetCollection(target=k.target)
            rows = rdc._get_meta_rows_()
            self.assertTrue(len(rows) >= 1)

    def test_get_unique_id(self):
        rd = self.test_data.get_rd('cancm4_tas')
        field = rd.get()
        rd_did = deepcopy(rd)
        rd_did.did = 1
        field_uid = deepcopy(field)
        field_uid.uid = 1

        for element in [rd, field, rd_did, field_uid]:
            uid = RequestDatasetCollection._get_unique_id_(element)
            try:
                self.assertEqual(uid, 1)
            except AssertionError:
                try:
                    self.assertIsNone(element.did)
                except AttributeError:
                    self.assertIsNone(element.uid)

    def test_iter_request_datasets(self):
        rd = self.test_data.get_rd('cancm4_tas')
        field = rd.get()
        field.name = 'foo'
        rdc = RequestDatasetCollection(target=[rd, field])
        tt = list(rdc.iter_request_datasets())
        self.assertEqual(len(tt), 1)
        self.assertEqual(len(rdc), 2)
        self.assertIsInstance(tt[0], RequestDataset)

    def test_name_attribute_used_for_keys(self):
        rd = self.test_data.get_rd('cancm4_tas')
        rd.name = 'hi_there'
        rdc = RequestDatasetCollection(target=[rd])
        self.assertEqual(rdc.keys(), ['hi_there'])

    def test_set_unique_id(self):
        rd = self.test_data.get_rd('cancm4_tas')
        field = rd.get()

        for element in [rd, field]:
            RequestDatasetCollection._set_unique_id_(element, 5)
            uid = RequestDatasetCollection._get_unique_id_(element)
            self.assertEqual(uid, 5)

    def test_str(self):
        rd1 = self.test_data.get_rd('cancm4_tas')
        rd2 = self.test_data.get_rd('cancm4_rhs')
        rdc = RequestDatasetCollection(target=[rd1, rd2])
        ss = str(rdc)
        self.assertTrue(ss.startswith('RequestDatasetCollection'))
        self.assertGreater(len(ss), 900)

    def test_update(self):
        rd = self.test_data.get_rd('cancm4_tas')
        rd.did = 10
        field = rd.get()
        self.assertEqual(field.uid, 10)
        field.uid = 20

        rdc = RequestDatasetCollection()
        rdc.update(rd)
        # name is already in collection and should yield a key error
        with self.assertRaises(KeyError):
            rdc.update(field)
        field.name = 'tas2'
        rdc.update(field)

        # add another object and check the increment
        field2 = deepcopy(field)
        field2.name = 'hanzel'
        field2.uid = None
        rdc.update(field2)
        self.assertEqual(field2.uid, 21)

    def test_with_overloads(self):
        rd = self.test_data.get_rd('cancm4_tas')
        field = rd.get()
        # loaded calendar should match file metadata
        self.assertEqual(field.temporal.calendar, '365_day')
        # the overloaded calendar in the request dataset should still be None
        self.assertEqual(rd.t_calendar, None)

        dataset = [{'time_region': None,
                    'uri': [rd.uri],
                    'alias': u'tas',
                    't_units': u'days since 1940-01-01 00:00:00',
                    'variable': u'tas',
                    't_calendar': u'will_not_work'}]
        rdc = RequestDatasetCollection(dataset)
        rd2 = RequestDataset(**dataset[0])
        # the overloaded calendar should be passed to the request dataset
        self.assertEqual(rd2.t_calendar, 'will_not_work')
        self.assertEqual(rdc.first().t_calendar, 'will_not_work')
        # when this bad calendar value is used it should raise an exception
        with self.assertRaises(ValueError):
            rdc.first().get().temporal.value_datetime

        dataset = [{'time_region': None,
                    'uri': [rd.uri],
                    'alias': u'tas',
                    't_units': u'days since 1940-01-01 00:00:00',
                    'variable': u'tas'}]
        rdc = RequestDatasetCollection(dataset)
        # ensure the overloaded units are properly passed
        self.assertEqual(rdc.first().get().temporal.units, 'days since 1940-01-01 00:00:00')
        # the calendar was not overloaded and the value should be read from the metadata
        self.assertEqual(rdc.first().get().temporal.calendar, '365_day')

    @attr('slow')
    def test_with_overloads_real_data(self):
        # copy the test file as the calendar attribute will be modified
        rd = self.test_data.get_rd('cancm4_tas')
        filename = os.path.split(rd.uri)[1]
        dest = os.path.join(self.current_dir_output, filename)
        shutil.copy2(rd.uri, dest)
        # modify the calendar attribute
        with nc_scope(dest, 'a') as ds:
            self.assertEqual(ds.variables['time'].calendar, '365_day')
            ds.variables['time'].calendar = '365_days'
        # assert the calendar is in fact changed on the source file
        with nc_scope(dest, 'r') as ds:
            self.assertEqual(ds.variables['time'].calendar, '365_days')
        rd2 = RequestDataset(uri=dest, variable='tas')
        field = rd2.get()
        # the bad calendar will raise a value error when the datetimes are converted.
        with self.assertRaises(ValueError):
            field.temporal.value_datetime
        # overload the calendar and confirm the datetime values are the same as the datetime values from the original
        # good file
        rd3 = RequestDataset(uri=dest, variable='tas', t_calendar='365_day')
        field = rd3.get()
        self.assertNumpyAll(field.temporal.value_datetime, rd.get().temporal.value_datetime)

        # pass as a dataset collection to operations and confirm the data may be written to a flat file. dates are
        # converted in the process.
        time_range = (datetime.datetime(2001, 1, 1, 0, 0), datetime.datetime(2011, 1, 1, 0, 0))
        dataset = [{'time_region': None,
                    'uri': dest,
                    'time_range': time_range,
                    'alias': u'tas',
                    't_units': u'days since 1850-1-1',
                    'variable': u'tas',
                    't_calendar': u'365_day'}]
        rdc = RequestDatasetCollection(dataset)
        ops = OcgOperations(dataset=rdc, geom='state_boundaries', select_ugid=[25],
                            output_format=constants.OUTPUT_FORMAT_SHAPEFILE)
        ops.execute()<|MERGE_RESOLUTION|>--- conflicted
+++ resolved
@@ -9,11 +9,7 @@
 from types import FunctionType
 
 import numpy as np
-<<<<<<< HEAD
 from cfunits.cfunits import Units
-=======
-from cfunits import Units
->>>>>>> e80b0ec2
 
 from ocgis.api.request.driver.nc import DriverNetcdf, DriverNetcdfUgrid
 from ocgis.api.request.driver.vector import DriverVector
