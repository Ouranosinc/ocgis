import numpy as np


# : Standard bounds name used when none is available from the input data.
OCGIS_BOUNDS = 'bounds'

#: Default netCDF4 output file type
NETCDF_DEFAULT_DATA_MODEL = 'NETCDF4'

#: Default temporal calendar.
DEFAULT_TEMPORAL_CALENDAR = 'standard'

#: Default temporal units.
DEFAULT_TEMPORAL_UNITS = 'days since 0001-01-01 00:00:00'

#: Default name for the time dimension.
DEFAULT_TEMPORAL_NAME = 'time'

#: Default name for coordinate systems in netCDF file if none is provided.
DEFAULT_COORDINATE_SYSTEM_NAME = 'ocgis_coordinate_system'

#: Default sample size variable standard name.
DEFAULT_SAMPLE_SIZE_STANDARD_NAME = 'sample_size'

#: Default sample size variable long name.
DEFAULT_SAMPLE_SIZE_LONG_NAME = 'Statistical Sample Size'

#: Default row coordinate name.
DEFAULT_NAME_ROW_COORDINATES = 'yc'

#: Default column coordinate name.
DEFAULT_NAME_COL_COORDINATES = 'xc'

#: Default corners dimension name.
DEFAULT_NAME_CORNERS_DIMENSION = 'corners'

#: Default rotated pole ellipse for transformation.
PROJ4_ROTATED_POLE_ELLPS = 'sphere'


class HEADERS(object):
    ID_DATASET = 'did'
    ID_VARIABLE = 'vid'
    ID_SELECTION_GEOMETRY = 'ugid'
    ID_TEMPORAL = 'tid'
    ID_LEVEL = 'lid'
    ID_GEOMETRY = 'gid'
    ID_CALCULATION = 'cid'

    VARIABLE = 'variable'
    VARIABLE_ALIAS = 'alias'

    TEMPORAL = 'time'
    TEMPORAL_YEAR = 'year'
    TEMPORAL_MONTH = 'month'
    TEMPORAL_DAY = 'day'

    LEVEL = 'level'

    VALUE = 'value'

    CALCULATION_KEY = 'calc_key'
    CALCULATION_ALIAS = 'calc_alias'


#: Standard headers for subset operations.
HEADERS_RAW = [HEADERS.ID_DATASET, HEADERS.ID_VARIABLE, HEADERS.ID_SELECTION_GEOMETRY, HEADERS.ID_TEMPORAL,
               HEADERS.ID_LEVEL, HEADERS.ID_GEOMETRY, HEADERS.VARIABLE, HEADERS.VARIABLE_ALIAS, HEADERS.TEMPORAL,
               HEADERS.TEMPORAL_YEAR, HEADERS.TEMPORAL_MONTH, HEADERS.TEMPORAL_DAY, HEADERS.LEVEL, HEADERS.VALUE]

#: Standard headers for computation.
HEADERS_CALC = [HEADERS.ID_DATASET, HEADERS.ID_VARIABLE, HEADERS.ID_CALCULATION, HEADERS.ID_SELECTION_GEOMETRY,
                HEADERS.ID_TEMPORAL, HEADERS.ID_LEVEL, HEADERS.ID_GEOMETRY, HEADERS.VARIABLE, HEADERS.VARIABLE_ALIAS,
                HEADERS.CALCULATION_KEY, HEADERS.CALCULATION_ALIAS, HEADERS.TEMPORAL, HEADERS.TEMPORAL_YEAR,
                HEADERS.TEMPORAL_MONTH, HEADERS.TEMPORAL_DAY, HEADERS.LEVEL, HEADERS.VALUE]

#: Standard headers for multivariate calculation.
HEADERS_MULTI = [HEADERS.ID_DATASET, HEADERS.ID_CALCULATION, HEADERS.ID_SELECTION_GEOMETRY,
                 HEADERS.ID_TEMPORAL, HEADERS.ID_LEVEL, HEADERS.ID_GEOMETRY, HEADERS.CALCULATION_KEY,
                 HEADERS.CALCULATION_ALIAS, HEADERS.TEMPORAL, HEADERS.TEMPORAL_YEAR, HEADERS.TEMPORAL_MONTH,
                 HEADERS.TEMPORAL_DAY, HEADERS.LEVEL, HEADERS.VALUE]

#: Required headers for every request.
HEADERS_REQUIRED = [HEADERS.ID_DATASET, HEADERS.ID_SELECTION_GEOMETRY, HEADERS.ID_GEOMETRY]

#: Standard name for the unique identifier in GIS files.
OCGIS_UNIQUE_GEOMETRY_IDENTIFIER = HEADERS.ID_SELECTION_GEOMETRY.upper()

OUTPUT_FORMAT_CSV = 'csv'
OUTPUT_FORMAT_CSV_SHAPEFILE = 'csv-shp'
OUTPUT_FORMAT_CSV_SHAPEFILE_OLD = 'csv+'
OUTPUT_FORMAT_ESMPY_GRID = 'esmpy'
OUTPUT_FORMAT_GEOJSON = 'geojson'
OUTPUT_FORMAT_METADATA_JSON = 'meta-json'
OUTPUT_FORMAT_METADATA_OCGIS = 'meta-ocgis'
OUTPUT_FORMAT_NETCDF = 'nc'
OUTPUT_FORMAT_NETCDF_UGRID_2D_FLEXIBLE_MESH = 'nc-ugrid-2d-flexible-mesh'
OUTPUT_FORMAT_NUMPY = 'numpy'
OUTPUT_FORMAT_SHAPEFILE = 'shp'

# Download URL for test datasets.
TEST_DATA_DOWNLOAD_PREFIX = None

#: The day value to use for month centroids.
CALC_MONTH_CENTROID = 16
#: The month value to use for year centroids.
CALC_YEAR_CENTROID_MONTH = 7
#: The default day value for year centroids.
CALC_YEAR_CENTROID_DAY = 1

#: The number of values to use when calculating data resolution.
RESOLUTION_LIMIT = 100

#: The data type to use for NumPy integers.
DEFAULT_NP_INT = np.int
#: The data type to use for NumPy floats.
DEFAULT_NP_FLOAT = np.float

#: Function key prefix for the `icclim` indices library.
ICCLIM_PREFIX_FUNCTION_KEY = 'icclim'

#: NumPy functions enabled for functions evaluated from string representations.
ENABLED_NUMPY_UFUNCS = ('exp', 'log', 'abs', 'power')

#: The value for the 180th meridian to use when wrapping.
MERIDIAN_180TH = 180.
# MERIDIAN_180TH = 179.9999999999999

# The standard key used to identify geometries in a dictionary.
DEFAULT_GEOMETRY_KEY = 'geom'

<<<<<<< HEAD
=======
# Attributes to remove when a value is changed if they are present in the attributes dictionary. These attributes are
# tuned to specific value ranges and will not apply when a value is changed.
NETCDF_ATTRIBUTES_TO_REMOVE_ON_VALUE_CHANGE = ('scale_value', 'add_offset', 'actual_range', 'valid_range')

>>>>>>> 38b084aa
NAME_DIMENSION_REALIZATION = 'rlz'
NAME_DIMENSION_TEMPORAL = 'time'
NAME_DIMENSION_LEVEL = 'level'

NAME_BOUNDS_DIMENSION_LOWER = 'lb'
NAME_BOUNDS_DIMENSION_UPPER = 'ub'

NAME_UID_DIMENSION_REALIZATION = 'rid'
NAME_UID_DIMENSION_TEMPORAL = 'tid'
NAME_UID_DIMENSION_LEVEL = 'lid'
NAME_UID_FIELD = 'fid'

# calculation dictionary key defaults
CALC_KEY_KEYWORDS = 'kwds'
CALC_KEY_CLASS_REFERENCE = 'ref'
NAME_UID_FIELD = 'fid'

# Default unique identifier start value.
DEFAULT_UID_START = 1

# Default name for the geometry dimensions.
NAME_GEOMETRY_DIMENSION = 'ocgis_geom'

DEFAULT_ATTRIBUTE_VALUE_FOR_GEOMETRY_UNIQUE_IDENTIFIER = 'ocgis_geom_uid'<|MERGE_RESOLUTION|>--- conflicted
+++ resolved
@@ -129,13 +129,10 @@
 # The standard key used to identify geometries in a dictionary.
 DEFAULT_GEOMETRY_KEY = 'geom'
 
-<<<<<<< HEAD
-=======
 # Attributes to remove when a value is changed if they are present in the attributes dictionary. These attributes are
 # tuned to specific value ranges and will not apply when a value is changed.
 NETCDF_ATTRIBUTES_TO_REMOVE_ON_VALUE_CHANGE = ('scale_value', 'add_offset', 'actual_range', 'valid_range')
 
->>>>>>> 38b084aa
 NAME_DIMENSION_REALIZATION = 'rlz'
 NAME_DIMENSION_TEMPORAL = 'time'
 NAME_DIMENSION_LEVEL = 'level'
