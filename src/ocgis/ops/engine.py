import logging
from copy import deepcopy

from ocgis import env, constants
from ocgis import vm
from ocgis.base import raise_if_empty, AbstractOcgisObject
from ocgis.calc.engine import CalculationEngine
from ocgis.collection.field import Field
from ocgis.collection.spatial import SpatialCollection
from ocgis.constants import WrappedState, HeaderName, WrapAction, SubcommName, KeywordArgument
from ocgis.exc import ExtentError, EmptySubsetError, BoundsAlreadyAvailableError, SubcommNotFoundError, \
    NoDataVariablesFound, WrappedStateEvalTargetMissing
from ocgis.spatial.spatial_subset import SpatialSubsetOperation
from ocgis.util.helpers import get_default_or_apply
from ocgis.util.logging_ocgis import ocgis_lh, ProgressOcgOperations
from ocgis.variable.base import create_typed_variable_from_data_model
from ocgis.variable.crs import CFRotatedPole, Spherical, WGS84
from ocgis import environment

class OperationsEngine(AbstractOcgisObject):
    """
    Executes the operations defined by ``ops``.
    
    :param ops: The operations to interpret.
    :type ops: :class:`~ocgis.OcgOperations`
    :param bool request_base_size_only: If ``True``, return field objects following the spatial subset performing as 
     few operations as possible.
    :param progress: A progress object to update.
    :type progress: :class:`~ocgis.util.logging_ocgis.ProgressOcgOperations`
    """

    def __init__(self, ops, request_base_size_only=False, progress=None):
        self.ops = ops
        self._request_base_size_only = request_base_size_only
        self._subset_log = ocgis_lh.get_logger('subset')
        self._progress = progress or ProgressOcgOperations()
        self._original_subcomm = deepcopy(vm.current_comm_name)
        self._backtransform = {}

        # Create the calculation engine is calculations are present.
        if self.ops.calc is None or self._request_base_size_only:
            self.cengine = None
            self._has_multivariate_calculations = False
        else:
            ocgis_lh('initializing calculation engine', self._subset_log, level=logging.DEBUG)
            self.cengine = CalculationEngine(self.ops.calc_grouping,
                                             self.ops.calc,
                                             calc_sample_size=self.ops.calc_sample_size,
                                             progress=self._progress,
                                             spatial_aggregation=self.ops.aggregate)
            self._has_multivariate_calculations = self.cengine.has_multivariate_functions

    def __iter__(self):
        """:rtype: :class:`ocgis.collection.base.AbstractCollection`"""
        ocgis_lh('beginning iteration', logger='conv.__iter__', level=logging.DEBUG)

        # Yields collections with all operations applied.
        try:
            for coll in self._iter_collections_():
                ocgis_lh('__iter__ yielding', self._subset_log, level=logging.DEBUG)
                yield coll
        finally:
            # Try and remove any subcommunicators associated with operations.
            for v in SubcommName.__members__.values():
                try:
                    vm.free_subcomm(name=v)
                except SubcommNotFoundError:
                    pass
            vm.set_comm(self._original_subcomm)

            # Remove any back transformations.
            for v in constants.BackTransform.__members__.values():
                self._backtransform.pop(v, None)

    def _iter_collections_(self):
        """:rtype: :class:`ocgis.collection.base.AbstractCollection`"""

        # Multivariate calculations require datasets come in as a list with all variable inputs part of the same
        # sequence.
        if self._has_multivariate_calculations:
            itr_rd = [[rd for rd in self.ops.dataset]]
        # Otherwise, process geometries expects a single element sequence.
        else:
            itr_rd = [[rd] for rd in self.ops.dataset]

        # Configure the progress object.
        self._progress.n_subsettables = len(itr_rd)
        self._progress.n_geometries = get_default_or_apply(self.ops.geom, len, default=1)
        self._progress.n_calculations = get_default_or_apply(self.ops.calc, len, default=0)

        # Some introductory logging.
        msg = '{0} dataset collection(s) to process.'.format(self._progress.n_subsettables)
        ocgis_lh(msg=msg, logger=self._subset_log)
        if self.ops.geom is None:
            msg = 'Entire spatial domain returned. No selection geometries requested.'
        else:
            msg = 'Each data collection will be subsetted by {0} selection geometries.'.format(
                self._progress.n_geometries)
        ocgis_lh(msg=msg, logger=self._subset_log)
        if self._progress.n_calculations == 0:
            msg = 'No calculations requested.'
        else:
            msg = 'The following calculations will be applied to each data collection: {0}.'. \
                format(', '.join([_['func'] for _ in self.ops.calc]))
        ocgis_lh(msg=msg, logger=self._subset_log)

        # Process the incoming datasets. Convert from request datasets to fields as needed.
        for rds in itr_rd:

            try:
                msg = 'Processing URI(s): {0}'.format([rd.uri for rd in rds])
            except AttributeError:
                # Field objects have no URIs. Multivariate calculations change how the request dataset iterator is
                # configured as well.
                msg = []
                for rd in rds:
                    try:
                        msg.append(rd.uri)
                    except AttributeError:
                        # Likely a field object which does have a name.
                        msg.append(rd.name)
                msg = 'Processing URI(s) / field names: {0}'.format(msg)
            ocgis_lh(msg=msg, logger=self._subset_log)

            for coll in self._process_subsettables_(rds):
                # If there are calculations, do those now and return a collection.
                if not vm.is_null and self.cengine is not None:
                    ocgis_lh('Starting calculations.', self._subset_log)
                    raise_if_empty(coll)

                    # Look for any temporal grouping optimizations.
                    if self.ops.optimizations is None:
                        tgds = None
                    else:
                        tgds = self.ops.optimizations.get('tgds')

                    # Execute the calculations.
                    coll = self.cengine.execute(coll, file_only=self.ops.file_only, tgds=tgds)

                    # If we need to spatially aggregate and calculations used raw values, update the collection
                    # fields and subset geometries.
                    if self.ops.aggregate and self.ops.calc_raw:
                        coll_to_itr = coll.copy()
                        for sfield, container in coll_to_itr.iter_fields(yield_container=True):
                            sfield = _update_aggregation_wrapping_crs_(self, None, sfield, container, None)
                            coll.add_field(sfield, container, force=True)
                else:
                    # If there are no calculations, mark progress to indicate a geometry has been completed.
                    self._progress.mark()

                # Conversion of groups.
                if self.ops.output_grouping is not None:
                    raise NotImplementedError
                else:
                    ocgis_lh('_iter_collections_ yielding', self._subset_log, level=logging.DEBUG)
                    yield coll

    def _process_subsettables_(self, rds):
        """
        :param rds: Sequence of :class:~`ocgis.RequestDataset` objects.
        :type rds: sequence
        :rtype: :class:`ocgis.collection.base.AbstractCollection`
        """

        ocgis_lh(msg='entering _process_subsettables_', logger=self._subset_log, level=logging.DEBUG)

        # This is used to define the group of request datasets for these like logging and exceptions.
        try:
            alias = '_'.join([r.field_name for r in rds])
        except AttributeError:
            # Allow field objects with do not expose the "field_name" attribute.
            try:
                alias = '_'.join([r.name for r in rds])
            except TypeError:
                # The alias is used for logging, etc. If it cannot be constructed easily, leave it as None.
                alias = None
        except NoDataVariablesFound:
            # If an alias is not provided and there are no data variables, set to None as this is used only for logging.
            alias = None

        ocgis_lh('processing...', self._subset_log, alias=alias, level=logging.DEBUG)
        # Create the field object. Field objects may be passed directly to operations.
        # Look for field optimizations. Field optimizations typically include pre-loaded datetime objects.
        if self.ops.optimizations is not None and 'fields' in self.ops.optimizations:
            ocgis_lh('applying optimizations', self._subset_log, level=logging.DEBUG)
            field = [self.ops.optimizations['fields'][rd.field_name].copy() for rd in rds]
            has_field_optimizations = True
        else:
            # Indicates no field optimizations loaded.
            has_field_optimizations = False
        try:
            # No field optimizations and data should be loaded from source.
            if not has_field_optimizations:
                ocgis_lh('creating field objects', self._subset_log, level=logging.DEBUG)
                len_rds = len(rds)
                field = [None] * len_rds
                for ii in range(len_rds):
                    rds_element = rds[ii]
                    try:
                        field_object = rds_element.get(format_time=self.ops.format_time,
                                                       grid_abstraction=self.ops.abstraction)
                    except (AttributeError, TypeError):
                        # Likely a field object which does not need to be loaded from source.
                        if not self.ops.format_time:
                            raise NotImplementedError
                        # Check that is indeed a field before a proceeding.
                        if not isinstance(rds_element, Field):
                            raise
                        field_object = rds_element

                    field[ii] = field_object

            # Multivariate calculations require pulling variables across fields.
            if self._has_multivariate_calculations and len(field) > 1:
                for midx in range(1, len(field)):
                    # Use the data variable tag if it is available. Otherwise, attempt to merge the fields raising
                    # warning if the variable exists in the squashed field.
                    if len(field[midx].data_variables) > 0:
                        vitr = field[midx].data_variables
                        is_data = True
                    else:
                        vitr = list(field[midx].values())
                        is_data = False
                    for mvar in vitr:
                        mvar = mvar.extract()
                        field[0].add_variable(mvar, is_data=is_data)
                    new_field_name = '_'.join([str(f.name) for f in field])
                    field[0].set_name(new_field_name)

            # The first field in the list is always the target for other operations.
            field = field[0]
            assert isinstance(field, Field)

            # Break out of operations if the rank is empty.
            vm.create_subcomm_by_emptyable(SubcommName.FIELD_GET, field, is_current=True, clobber=True)
            if not vm.is_null:
                if not has_field_optimizations:
                    if field.is_empty:
                        raise ValueError('No empty fields allowed.')

                    # Time, level, etc. subsets.
                    field = self._get_nonspatial_subset_(field)

                    # Spatially reorder the data.
                    ocgis_lh(msg='before spatial reorder', logger=self._subset_log, level=logging.DEBUG)
                    if self.ops.spatial_reorder:
                        self._update_spatial_order_(field)

                    # Extrapolate the spatial bounds if requested.
                    # TODO: Rename "interpolate" to "extrapolate".
                    if self.ops.interpolate_spatial_bounds:
                        self._update_bounds_extrapolation_(field)

        # This error is related to subsetting by time or level. Spatial subsetting occurs below.
        except EmptySubsetError as e:
            if self.ops.allow_empty:
                ocgis_lh(msg='time or level subset empty but empty returns allowed', logger=self._subset_log,
                         level=logging.WARN)
                coll = self._get_initialized_collection_()
                name = '_'.join([rd.field_name for rd in rds])
                field = Field(name=name, is_empty=True)
                coll.add_field(field, None)
                try:
                    yield coll
                finally:
                    return
            else:
                # Raise an exception as empty subsets are not allowed.
                ocgis_lh(exc=ExtentError(message=str(e)), alias=str([rd.field_name for rd in rds]),
                         logger=self._subset_log)

        # Set iterator based on presence of slice. Slice always overrides geometry.
        if self.ops.slice is not None:
            itr = [None]
        else:
            itr = [None] if self.ops.geom is None else self.ops.geom

        for coll in self._process_geometries_(itr, field, alias):
            # Conform units following the spatial subset.
            if not vm.is_null and self.ops.conform_units_to is not None:
                for to_conform in coll.iter_fields():
                    for dv in to_conform.data_variables:
                        dv.cfunits_conform(self.ops.conform_units_to)
            ocgis_lh(msg='_process_subsettables_ yielding', logger=self._subset_log, level=logging.DEBUG)
            yield coll

    def _process_geometries_(self, itr, field, alias):
        """
        :param itr: An iterator yielding :class:`~ocgis.Field` objects for subsetting.
        :type itr: [None] or [:class:`~ocgis.Field`, ...]
        :param :class:`ocgis.Field` field: The target field for operations.
        :param str alias: The request data alias currently being processed.
        :rtype: :class:`~ocgis.SpatialCollection`
        """

        assert isinstance(field, Field)

        ocgis_lh('processing geometries', self._subset_log, level=logging.DEBUG)
        # Process each geometry.
        for subset_field in itr:

            # Initialize the collection storage.
            coll = self._get_initialized_collection_()
            if vm.is_null:
                sfield = field
            else:
                # Always work with a copy of the subset geometry. This gets twisted in interesting ways depending on the
                # subset target with wrapping, coordinate system conversion, etc.
                subset_field = deepcopy(subset_field)

                if self.ops.regrid_destination is not None:
                    # If there is regridding, make another copy as this geometry may be manipulated during subsetting of
                    # sources.
                    subset_field_for_regridding = deepcopy(subset_field)

                # Operate on the rotated pole coordinate system by first transforming it to the default coordinate
                # system.
                key = constants.BackTransform.ROTATED_POLE
                self._backtransform[key] = self._get_update_rotated_pole_state_(field, subset_field)

                # Check if the geometric abstraction is available on the field object.
                self._assert_abstraction_available_(field)

                # Return a slice or snippet if either of these are requested.
                field = self._get_slice_or_snippet_(field)

                # Choose the subset UGID value.
                if subset_field is None:
                    msg = 'No selection geometry. Returning all data. No unique geometry identifier.'
                    subset_ugid = None
                else:
                    subset_ugid = subset_field.geom.ugid.get_value()[0]
                    msg = 'Subsetting with selection geometry having UGID={0}'.format(subset_ugid)
                ocgis_lh(msg=msg, logger=self._subset_log)

                if subset_field is not None:
                    # If the coordinate systems differ, update the spatial subset's CRS to match the field.
                    if subset_field.crs is not None and subset_field.crs != field.crs:
                        subset_field.update_crs(field.crs)
                    # If the geometry is a point, it needs to be buffered if there is a search radius multiplier.
                    subset_field = self._get_buffered_subset_geometry_if_point_(field, subset_field)

                # If there is a selection geometry present, use it for the spatial subset. if not, all the field's data
                # is being returned.
                if subset_field is None:
                    sfield = field
                else:
                    sfield = self._get_spatially_subsetted_field_(alias, field, subset_field, subset_ugid)

                ocgis_lh(msg='after self._get_spatially_subsetted_field_', logger=self._subset_log, level=logging.DEBUG)

                # Create the subcommunicator following the data subset to ensure non-empty communication.
                vm.create_subcomm_by_emptyable(SubcommName.FIELD_SUBSET, sfield, is_current=True, clobber=True)

                if not vm.is_null:
                    if not sfield.is_empty and not self.ops.allow_empty:
                        raise_if_empty(sfield)

                        # If the base size is being requested, bypass the rest of the operations.
                        if not self._request_base_size_only:
                            # Perform regridding operations if requested.
                            if self.ops.regrid_destination is not None and sfield.regrid_source:
                                sfield = self._get_regridded_field_with_subset_(sfield,
                                                                                subset_field_for_regridding=subset_field_for_regridding)
                            else:
                                ocgis_lh(msg='no regridding operations', logger=self._subset_log, level=logging.DEBUG)
                            # If empty returns are allowed, there may be an empty field.
                            if sfield is not None:
                                # Only update spatial stuff if there are no calculations and, if there are calculations,
                                # those calculations are not expecting raw values.
                                if self.ops.calc is None or (self.ops.calc is not None and not self.ops.calc_raw):
                                    # Update spatial aggregation, wrapping, and coordinate systems.
                                    sfield = _update_aggregation_wrapping_crs_(self, alias, sfield, subset_field,
                                                                               subset_ugid)
                                    ocgis_lh('after _update_aggregation_wrapping_crs_ in _process_geometries_',
                                             self._subset_log,
                                             level=logging.DEBUG)

            # Add the created field to the output collection with the selection geometry.
            if sfield is None:
                assert self.ops.aggregate
            if sfield is not None:
                coll.add_field(sfield, subset_field)

            yield coll

    def _get_nonspatial_subset_(self, field):
        """
        
        :param field:
        :type field: :class:`~ocgis.Field`
        :return: 
        :raises: EmptySubsetError
        """

        # Apply any time or level subsetting provided through operations.
        if self.ops.time_range is not None:
            field = field.time.get_between(*self.ops.time_range).parent
        if self.ops.time_region is not None:
            field = field.time.get_time_region(self.ops.time_region).parent
        if self.ops.time_subset_func is not None:
            field = field.time.get_subset_by_function(self.ops.time_subset_func).parent
        if self.ops.level_range is not None:
            field = field.level.get_between(*self.ops.level_range).parent

        return field

    @staticmethod
    def _get_initialized_collection_():
        coll = SpatialCollection()
        return coll

    def _get_update_rotated_pole_state_(self, field, subset_field):
        """
        Rotated pole coordinate systems are handled internally by transforming the CRS to a geographic coordinate
        system.

        :param field:
        :type field: :class:`ocgis.Field`
        :param subset_field:
        :type subset_field: :class:`ocgis.Field` or None
        :rtype: None or :class:`ocgis.variable.crs.CFRotatedPole`
        :raises: AssertionError
        """

        # CFRotatedPole takes special treatment. only do this if a subset geometry is available. this variable is
        # needed to determine if backtransforms are necessary.
        original_rotated_pole_crs = None
        if isinstance(field.crs, CFRotatedPole):
            # Only transform if there is a subset geometry.
            if subset_field is not None or self.ops.aggregate or self.ops.spatial_operation == 'clip':
                # Update the CRS. Copy the original CRS for possible later transformation back to rotated pole.
                original_rotated_pole_crs = deepcopy(field.crs)
                ocgis_lh('initial rotated pole transformation...', self._subset_log, level=logging.DEBUG)
                field.update_crs(env.DEFAULT_COORDSYS)
                ocgis_lh('...finished initial rotated pole transformation', self._subset_log, level=logging.DEBUG)
        return original_rotated_pole_crs

    def _assert_abstraction_available_(self, field):
        """
        Assert the spatial abstraction may be loaded on the field object if one is provided in the operations.

        :param field: The field to check for a spatial abstraction.
        :type field: :class:`ocgis.Field`
        """

        if self.ops.abstraction != 'auto':
            is_available = field.grid.is_abstraction_available(self.ops.abstraction)
            if not is_available:
                msg = 'A "{0}" spatial abstraction is not available.'.format(self.ops.abstraction)
                ocgis_lh(exc=ValueError(msg), logger='subset')

    def _get_slice_or_snippet_(self, field):
        """
        Slice the incoming field if a slice or snippet argument is present.

        :param field: The field to slice.
        :type field: :class:`ocgis.Field`
        :rtype: :class:`ocgis.Field`
        """

        # If there is a snippet, return the first realization, time, and level.
        if self.ops.snippet:
            the_slice = {'time': 0, 'realization': 0, 'level': 0}
        # If there is a slice, use it to subset the field. Only field slices are supported.
        elif self.ops.slice is not None:
            the_slice = self.ops.slice
        else:
            the_slice = None
        if the_slice is not None:
            field = field.get_field_slice(the_slice, strict=False, distributed=True)
        return field

    def _get_spatially_subsetted_field_(self, alias, field, subset_field, subset_ugid):
        """
        Spatially subset a field with a selection field.

        :param str alias: The request data alias currently being processed.
        :param field: Target field to subset.
        :type field: :class:`ocgis.Field`
        :param subset_field: The field to use for subsetting.
        :type subset_field: :class:`ocgis.Field`
        :rtype: :class:`ocgis.Field`
        :raises: AssertionError, ExtentError
        """

        assert subset_field is not None

        ocgis_lh('executing spatial subset operation', self._subset_log, level=logging.DEBUG, alias=alias,
                 ugid=subset_ugid)
        sso = SpatialSubsetOperation(field)
        try:
            # Execute the spatial subset and return the subsetted field.
            sfield = sso.get_spatial_subset(self.ops.spatial_operation, subset_field.geom,
                                            select_nearest=self.ops.select_nearest,
                                            optimized_bbox_subset=self.ops.optimized_bbox_subset)
        except EmptySubsetError as e:
            if self.ops.allow_empty:
                ocgis_lh(alias=alias, ugid=subset_ugid, msg='Empty geometric operation but empty returns allowed.',
                         level=logging.WARN)
                sfield = Field(name=field.name, is_empty=True)
            else:
                msg = ' This typically means the selection geometry falls outside the spatial domain of the target ' \
                      'dataset.'
                msg = str(e) + msg
                ocgis_lh(exc=ExtentError(message=msg), alias=alias, logger=self._subset_log)

        # If the subset geometry is unwrapped and the vector wrap option is true, wrap the subset geometry.
        if self.ops.vector_wrap:
            if subset_field.wrapped_state == WrappedState.UNWRAPPED:
                subset_field.wrap()

        return sfield

    def _get_buffered_subset_geometry_if_point_(self, field, subset_field):
        """
        If the subset geometry is a point of multipoint, it will need to be buffered and the spatial dimension updated
        accordingly. If the subset geometry is a polygon, pass through.

        :param field:
        :type field: :class:`ocgis.Field`
        :param subset_field:
        :type subset_field: :class:`ocgis.Field`
        """

        if subset_field.geom.geom_type in ['Point', 'MultiPoint'] and self.ops.search_radius_mult is not None:
            ocgis_lh(logger=self._subset_log, msg='buffering point geometry', level=logging.DEBUG)
            subset_field = subset_field.geom.get_buffer(self.ops.search_radius_mult * field.grid.resolution).parent
            assert subset_field.geom.geom_type in ['Polygon', 'MultiPolygon']

        return subset_field

    def _get_regridded_field_with_subset_(self, sfield, subset_field_for_regridding=None):
        """
        Regrid ``sfield`` subsetting the regrid destination in the process.

        :param sfield: The input field to regrid.
        :type sfield: :class:`ocgis.Field`
        :param subset_field_for_regridding: The original, unaltered spatial dimension to use for subsetting.
        :type subset_field_for_regridding: :class:`ocgis.Field`
        :rtype: :class:`~ocgis.Field`
        """

        from ocgis.regrid.base import RegridOperation
        ocgis_lh(logger=self._subset_log, msg='Starting regrid operation...', level=logging.INFO)
        ro = RegridOperation(sfield, self.ops.regrid_destination, subset_field=subset_field_for_regridding,
                             regrid_options=self.ops.regrid_options)
        sfield = ro.execute()
        ocgis_lh(logger=self._subset_log, msg='Regrid operation complete.', level=logging.INFO)
        return sfield

    def _update_bounds_extrapolation_(self, field):
        try:
            name_x_variable = '{}_{}'.format(field.grid.x.name, constants.OCGIS_BOUNDS)
            name_y_variable = '{}_{}'.format(field.grid.y.name, constants.OCGIS_BOUNDS)
            field.grid.set_extrapolated_bounds(name_x_variable, name_y_variable, constants.OCGIS_BOUNDS)
        except BoundsAlreadyAvailableError:
            msg = 'Bounds/corners already on object. Ignoring "interpolate_spatial_bounds".'
            ocgis_lh(msg=msg, logger=self._subset_log, level=logging.WARNING)

    def _update_spatial_order_(self, field):
        _update_wrapping_(self, field)
        if field.grid is not None:
            wrapped_state = field.grid.wrapped_state
            if wrapped_state == WrappedState.WRAPPED:
                field.grid.reorder()
            else:
                msg = 'Reorder not relevant for wrapped state "{}". Doing nothing.'.format(
                    str(wrapped_state))
                ocgis_lh(msg=msg, logger=self._subset_log, level=logging.WARN)


def _update_aggregation_wrapping_crs_(obj, alias, sfield, subset_sdim, subset_ugid):
    raise_if_empty(sfield)

    ocgis_lh('entering _update_aggregation_wrapping_crs_', obj._subset_log, alias=alias,
             ugid=subset_ugid, level=logging.DEBUG)

    # Aggregate if requested.
    if obj.ops.aggregate:
        ocgis_lh('aggregate requested in _update_aggregation_wrapping_crs_', obj._subset_log, alias=alias,
                 ugid=subset_ugid, level=logging.DEBUG)

        # There may be no geometries if we are working with a gridded dataset. Load the geometries if this is the case.
        sfield.set_abstraction_geom()

        ocgis_lh('after sfield.set_abstraction_geom in _update_aggregation_wrapping_crs_', obj._subset_log, alias=alias,
                 ugid=subset_ugid, level=logging.DEBUG)

        # Union the geometries and spatially average the data variables.
        # with vm.scoped(vm.get_live_ranks_from_object(sfield)):
        sfield = sfield.geom.get_unioned(spatial_average=sfield.data_variables)
        ocgis_lh('after sfield.geom.get_unioned in _update_aggregation_wrapping_crs_', obj._subset_log, alias=alias,
                 ugid=subset_ugid, level=logging.DEBUG)

        # None is returned for the non-root process. Check we are in parallel and create an empty field.
        if sfield is None:
            if vm.size == 1:
                raise ValueError('None should not be returned from get_unioned if running on a single processor.')
            else:
                sfield = Field(is_empty=True)
        else:
            sfield = sfield.parent

        vm.create_subcomm_by_emptyable(SubcommName.SPATIAL_AVERAGE, sfield, is_current=True, clobber=True)

        if not vm.is_null and subset_sdim is not None and subset_sdim.geom is not None:
            # Add the unique geometry identifier variable. This should match the selection geometry's identifier.
<<<<<<< HEAD
            value = subset_sdim.geom.ugid.get_value()
            new_gid_variable = Variable(name=HeaderName.ID_GEOMETRY, value=value,
                                        dimensions=sfield.geom.dimensions)
=======
            new_gid_variable_kwargs = dict(name=HeaderName.ID_GEOMETRY, value=subset_sdim.geom.ugid.get_value(),
                                           dimensions=sfield.geom.dimensions)
            dm = get_data_model(obj.ops)
            new_gid_variable = create_typed_variable_from_data_model('int', data_model=dm, **new_gid_variable_kwargs)
>>>>>>> 20b57461
            sfield.geom.set_ugid(new_gid_variable)

    if vm.is_null:
        ocgis_lh(msg='null communicator following spatial average. returning.', logger=obj._subset_log,
                 level=logging.DEBUG)
        return sfield

    raise_if_empty(sfield)
    ocgis_lh(msg='before wrapped_state in _update_aggregation_wrapping_crs_', logger=obj._subset_log,
             level=logging.DEBUG)
    try:
        wrapped_state = sfield.wrapped_state
    except WrappedStateEvalTargetMissing:
        # If there is no target for wrapping evaluation, then consider this unknown.
        wrapped_state = WrappedState.UNKNOWN
    ocgis_lh(msg='after wrapped_state in _update_aggregation_wrapping_crs_', logger=obj._subset_log,
             level=logging.DEBUG)

    # Wrap the returned data.
    if not env.OPTIMIZE_FOR_CALC and not sfield.is_empty:
        if wrapped_state == WrappedState.UNWRAPPED:
            ocgis_lh('wrap target is empty: {}'.format(sfield.is_empty), obj._subset_log, level=logging.DEBUG)

            # There may be no geometries if we are working with a gridded dataset. Load the geometries if this
            # is the case.
            sfield.set_abstraction_geom()

            if obj.ops.output_format in constants.VECTOR_OUTPUT_FORMATS and obj.ops.vector_wrap:
                ocgis_lh('wrapping output geometries', obj._subset_log, alias=alias, ugid=subset_ugid,
                         level=logging.DEBUG)

                # Deepcopy geometries before wrapping as wrapping will be performed inplace. The original field may
                # need to be reused for additional subsets.
                geom = sfield.geom
                copied_geom = geom.get_value().copy()
                geom.set_value(copied_geom)
                geom.wrap()
                ocgis_lh('finished wrapping output geometries', obj._subset_log, alias=alias, ugid=subset_ugid,
                         level=logging.DEBUG)

    # Transform back to rotated pole if necessary.
    original_rotated_pole_crs = obj._backtransform.get(constants.BackTransform.ROTATED_POLE)
    if original_rotated_pole_crs is not None:
        if not isinstance(obj.ops.output_crs, (Spherical, WGS84)):
            sfield.update_crs(original_rotated_pole_crs)

    # Update the coordinate system of the data output.
    if obj.ops.output_crs is not None:

        # If the geometry is not none, it may need to be projected to match the output coordinate system.
        if subset_sdim is not None and subset_sdim.crs != obj.ops.output_crs:
            subset_sdim.update_crs(obj.ops.output_crs)

        # Update the subsetted field's coordinate system.
        sfield = sfield.copy()
        sfield.update_crs(obj.ops.output_crs)

    # Wrap or unwrap the data if the coordinate system permits.
    _update_wrapping_(obj, sfield)

    ocgis_lh('leaving _update_aggregation_wrapping_crs_', obj._subset_log, level=logging.DEBUG)

    return sfield


def _update_wrapping_(obj, field_object):
    """
    Update the wrapped state of the incoming field object. This only affects fields with wrappable coordinate systems.

    :param obj: :class:`ocgis.driver.subset.OperationsEngine`
    :param field_object: :class:`ocgis.Field`
    """
    if obj.ops.spatial_wrapping is not None:
        if field_object.crs is not None and field_object.crs.is_geographic:
            as_enum = obj.ops._get_object_('spatial_wrapping').as_enum
            if field_object.wrapped_state != as_enum:
                if as_enum == WrapAction.WRAP:
                    field_object.wrap()
                else:
                    field_object.unwrap()


def get_data_model(ops):
    if ops.output_format_options is None:
        ret = None
    else:
        ret = ops.output_format_options.get(KeywordArgument.DATA_MODEL)

    if ret is None:
        ret = ops._get_object_('dataset')
        if ret.data_model is not None:
            ret = ret.data_model[0]
        else:
            ret = None
    return ret<|MERGE_RESOLUTION|>--- conflicted
+++ resolved
@@ -15,7 +15,7 @@
 from ocgis.util.logging_ocgis import ocgis_lh, ProgressOcgOperations
 from ocgis.variable.base import create_typed_variable_from_data_model
 from ocgis.variable.crs import CFRotatedPole, Spherical, WGS84
-from ocgis import environment
+
 
 class OperationsEngine(AbstractOcgisObject):
     """
@@ -606,16 +606,10 @@
 
         if not vm.is_null and subset_sdim is not None and subset_sdim.geom is not None:
             # Add the unique geometry identifier variable. This should match the selection geometry's identifier.
-<<<<<<< HEAD
-            value = subset_sdim.geom.ugid.get_value()
-            new_gid_variable = Variable(name=HeaderName.ID_GEOMETRY, value=value,
-                                        dimensions=sfield.geom.dimensions)
-=======
             new_gid_variable_kwargs = dict(name=HeaderName.ID_GEOMETRY, value=subset_sdim.geom.ugid.get_value(),
                                            dimensions=sfield.geom.dimensions)
             dm = get_data_model(obj.ops)
             new_gid_variable = create_typed_variable_from_data_model('int', data_model=dm, **new_gid_variable_kwargs)
->>>>>>> 20b57461
             sfield.geom.set_ugid(new_gid_variable)
 
     if vm.is_null:
