<<<<<<< HEAD
# try to turn off fiona logging except for errors
=======
>>>>>>> 9edb632d
import datetime
import logging
import os
from warnings import warn

<<<<<<< HEAD
=======
import six
import sys

>>>>>>> 9edb632d
import ocgis
from ocgis import env
from ocgis.exc import OcgWarning
from ocgis.vmachine.mpi import get_standard_comm_state


fiona_logger = logging.getLogger('Fiona')
fiona_logger.setLevel(logging.ERROR)


class ProgressOcgOperations(object):
    """
    :param function callback: A function taking two parameters: ``percent_complete`` ``message``.
    :param int n_subsettables: The number of data objects to subset and/or manipulate.
    :param int n_geometries: The number of geometries to use for subsetting.
    :param int n_calculations: The number of calculations to apply.
    """

    def __init__(self, callback=None, n_subsettables=1, n_geometries=1, n_calculations=0):
        assert (n_subsettables > 0)
        assert (n_geometries > 0)

        self.callback = callback
        self.n_subsettables = n_subsettables
        self.n_geometries = n_geometries
        self.n_calculations = n_calculations
        self.n_completed_operations = 0

    def __call__(self, message=None):
        if self.callback is not None:
            return self.callback(self.percent_complete, message)

    @property
    def n_operations(self):
        if self.n_calculations == 0:
            nc = 1
        else:
            nc = self.n_calculations
        return self.n_subsettables * self.n_geometries * nc

    @property
    def percent_complete(self):
        return 100 * (self.n_completed_operations / float(self.n_operations))

    def mark(self):
        self.n_completed_operations += 1


class OcgisLogging(object):
    def __init__(self, comm=None):
        _, rank, _ = get_standard_comm_state(comm=comm)

        self.level = None
        self.null = True  # pass through if not configured
        self.parent = None
        self.callback = None
        self.callback_level = None
        self.loggers = None
        self.rank = rank

        logging.captureWarnings(None)

    def __call__(self, msg=None, logger=None, level=logging.INFO, alias=None, ugid=None, exc=None):
        # attach a default exception to messages to handle warnings if an exception is not provided
        if level == logging.WARN:
            if exc is None:
                exc = OcgWarning(msg)
            if not env.SUPPRESS_WARNINGS:
                warn(exc)

        if self.callback is not None and self.callback_level <= level:
            if msg is not None:
                self.callback(msg)
            elif exc is not None:
                callback_msg = '{0}: {1}'.format(exc.__class__.__name__, exc)
                self.callback(callback_msg)

        if self.null:
            if exc is None or level == logging.WARN:
                pass
            else:
                raise exc
        else:
            dest_level = level or self.level
            # get the logger by string name
            if isinstance(logger, six.string_types):
                dest_logger = self.get_logger(logger)
            else:
                dest_logger = logger or self.parent
            if alias is not None:
                msg = self.get_formatted_msg(msg, alias, ugid=ugid)
            if exc is None:
                dest_logger.log(dest_level, msg)
            else:
                if level == logging.WARN:
                    wmsg = '{0}: {1}'.format(exc.__class__.__name__, str(exc))
                    dest_logger.warn(wmsg)
                else:
                    dest_logger.exception(msg)
                    raise exc

    def configure(self, to_file=None, to_stream=False, level=logging.INFO, callback=None, callback_level=logging.INFO):
        self.callback = callback
        self.callback_level = callback_level

        # No logging to file or stdout. There is nothing to configure.
        if to_file is None and not to_stream:
            self.null = True
        else:
            self.level = level
            self.null = False
            # Log to null if there is no file present.
            if to_file is None:
                filename = os.devnull
            else:
                filename = to_file
            # This is the root logger.
            self.loggers = {}
            self.parent = logging.getLogger('ocgis')
            self.parent.parent = None
            self.parent.setLevel(level)
            self.parent.handlers = []
            # Always configure the file handler. This goes to to null if there is no file path.
            fh = logging.FileHandler(filename, 'w')
            fh.setLevel(level)
            fh.setFormatter(
                logging.Formatter(fmt='%(name)s: rank={}: %(levelname)s: %(asctime)s: %(message)s'.format(self.rank),
                                  datefmt='%Y-%m-%d %H:%M:%S'))
            self.parent.addHandler(fh)
            # This is the stdout logger.
            if to_stream:
                console = logging.StreamHandler()
                console.setLevel(level)
                console.setFormatter(logging.Formatter(
                    fmt='[%(asctime)s]: rank={}: %(levelname)s: %(name)s: %(message)s'.format(self.rank),
                    datefmt='%Y-%m-%d %H:%M:%S'))
                self.parent.addHandler(console)

            # Capture warnings if requested by the environment.
            logging.captureWarnings(env.SUPPRESS_WARNINGS)

            # Insert the current software version into the logging file.
            self.parent.log(logging.INFO, 'Initialized at {0} (UTC)'.format(datetime.datetime.utcnow()))
            self.parent.log(logging.INFO, 'OpenClimateGIS v{0}'.format(ocgis.__release__))

            # If we are debugging, print some additional information.
            if self.level == logging.DEBUG:
                self._log_versions_()

    @staticmethod
    def get_formatted_msg(msg, alias, ugid=None):
        if ugid is None:
            ret = 'alias={0}: {1}'.format(alias, msg)
        else:
            ret = 'alias={0}, ugid={1}: {2}'.format(alias, ugid, msg)
        return ret

    def get_logger(self, name):
        if self.null:
            ret = None
        else:
            ret = logging.getLogger('ocgis').getChild(name)
        return ret

    def shutdown(self):
        self.__init__()
        try:
            logging.shutdown()
            logging.captureWarnings(None)
        except:
            pass

    def _log_versions_(self):
        versions = get_versions()
        versions = ', '.join(['{0}={1}'.format(k, v) for k, v in versions.items()])

        self.parent.log(logging.DEBUG, 'Dependency versions: {0}'.format(versions))


def get_versions():
    try:
        import cfunits
    except ImportError:
        v_cfunits = None
    else:
        v_cfunits = cfunits.__version__
    try:
        import cf_units
    except ImportError:
        v_cf_units = None
    else:
        v_cf_units = cf_units.__version__
    try:
        import ESMF
    except ImportError:
        v_esmf = None
    else:
        v_esmf = ESMF.__release__
    try:
        import icclim
    except ImportError:
        v_icclim = None
    else:
        v_icclim = icclim.__version__
    try:
        import rtree
    except ImportError:
        v_rtree = None
    else:
        v_rtree = rtree.__version__
    try:
        import mpi4py
    except ImportError:
        v_mpi4py = None
    else:
        v_mpi4py = mpi4py.__version__
    import fiona
    v_fiona = fiona.__version__
    import netCDF4
    v_netcdf4 = netCDF4.__version__
    import numpy
    v_numpy = numpy.__version__
    from ocgis import osgeo
    v_gdal = osgeo.__version__
    import six
    v_six = six.__version__
    import pyproj
    v_pyproj = pyproj.__version__
    try:
        import nose
    except ImportError:
        v_nose = None
    else:
        v_nose = nose.__version__

    versions = dict(esmf=v_esmf, cfunits=v_cfunits, rtree=v_rtree, gdal=v_gdal, numpy=v_numpy, netcdf4=v_netcdf4,
                    icclim=v_icclim, fiona=v_fiona, cf_units=v_cf_units, mpi4py=v_mpi4py, six=v_six, pyproj=v_pyproj,
                    python=sys.version_info, nose=v_nose)
    return versions


ocgis_lh = OcgisLogging()<|MERGE_RESOLUTION|>--- conflicted
+++ resolved
@@ -1,18 +1,11 @@
-<<<<<<< HEAD
-# try to turn off fiona logging except for errors
-=======
->>>>>>> 9edb632d
 import datetime
 import logging
 import os
 from warnings import warn
 
-<<<<<<< HEAD
-=======
 import six
 import sys
 
->>>>>>> 9edb632d
 import ocgis
 from ocgis import env
 from ocgis.exc import OcgWarning
