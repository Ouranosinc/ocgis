import tempfile
import os
from ocgis.interface.projection import WGS84
from ocgis.exc import OcgisEnvironmentError
from ocgis.util.logging_ocgis import ocgis_lh


class Environment(object):
    
    def __init__(self):
        self.OVERWRITE = EnvParm('OVERWRITE',False,formatter=self._format_bool_)
        self.DIR_OUTPUT = EnvParm('DIR_OUTPUT',os.getcwd())
        self.DIR_SHPCABINET = EnvParm('DIR_SHPCABINET',None)
        self.DIR_DATA = EnvParm('DIR_DATA',None)
        self.DIR_TEST_DATA = EnvParm('DIR_TEST_DATA',None)
        self.SERIAL = EnvParm('SERIAL',True,formatter=self._format_bool_)
        self.CORES = EnvParm('CORES',6,formatter=int)
        self.MODE = EnvParm('MODE','raw')
        self.PREFIX = EnvParm('PREFIX','ocgis_output')
        self.FILL_VALUE = EnvParm('FILL_VALUE',1e20,formatter=float)
        self.VERBOSE = EnvParm('VERBOSE',False,formatter=self._format_bool_)
        self.OPTIMIZE_FOR_CALC = EnvParm('OPTIMIZE_FOR_CALC',False,formatter=self._format_bool_)
        self.WRITE_TO_REFERENCE_PROJECTION = EnvParm('WRITE_TO_REFERENCE_PROJECTION',False,formatter=self._format_bool_)
        self.ENABLE_FILE_LOGGING = EnvParm('ENABLE_FILE_LOGGING',True,formatter=self._format_bool_)
        self.DEBUG = EnvParm('DEBUG',False,formatter=self._format_bool_)
        self.REFERENCE_PROJECTION = ReferenceProjection()
<<<<<<< HEAD
        self.USE_CACHING = EnvParm('USE_CACHING',False,formatter=self._format_bool_)
        self.DIR_CACHE = EnvParm('DIR_CACHE',None)
=======
>>>>>>> 2b913058
        self.DIR_BIN = EnvParm('DIR_BIN',None)
        
        self.ops = None
        self._optimize_store = {}
        
    def __str__(self):
        msg = []
        for value in self.__dict__.itervalues():
            if isinstance(value,EnvParm):
                msg.append(str(value))
        msg.sort()
        return('\n'.join(msg))
        
    def __getattribute__(self,name):
        attr = object.__getattribute__(self,name)
        try:
            ret = attr.value
        except AttributeError:
            ret = attr
        return(ret)
    
    def __setattr__(self,name,value):
        if isinstance(value,EnvParm) or name in ['ops','_optimize_store']:
            object.__setattr__(self,name,value)
        else:
            attr = object.__getattribute__(self,name)
            attr.value = value
            
    def reset(self):
        '''Reset values to defaults (Values will be read from any overloaded
        system environment variables.'''
        for value in self.__dict__.itervalues():
            if isinstance(value,EnvParm):
                value._value = 'use_env'
                getattr(value,'value')
        env.ops = None
        self._optimize_store = {}
                
    def _format_bool_(self,value):
        '''Format a string to boolean.
        
        :param value: The value to convert.
        :type value: int or str'''
        from ocgis.util.helpers import format_bool
        return(format_bool(value))


class EnvParm(object):
    
    def __init__(self,name,default,formatter=None):
        self.name = name.upper()
        self.env_name = 'OCGIS_{0}'.format(self.name)
        self.formatter = formatter
        self.default = default
        self._value = 'use_env'
        
    def __str__(self):
        return('{0}={1}'.format(self.name,self.value))
        
    @property
    def value(self):
        if self._value == 'use_env':
            ret = os.getenv(self.env_name)
            if ret is None:
                ret = self.default
            else:
                ## attempt to use the parameter's format method.
                try:
                    ret = self.format(ret)
                except NotImplementedError:
                    if self.formatter is not None:
                        ret = self.formatter(ret)
        else:
            ret = self._value
        return(ret)
    @value.setter
    def value(self,value):
        self._value = value
        
    def format(self,value):
        raise(NotImplementedError)
    
    
class ReferenceProjection(EnvParm):
    
    def __init__(self):
        EnvParm.__init__(self,'REFERENCE_PROJECTION',WGS84())
        
    def format(self,value):
        if os.environ.get(self.env_name) is not None:
            msg = 'REFERENCE_PROJECTION may not be set as a system environment variable. It must be parameterized at runtime.'
            e = OcgisEnvironmentError(self,msg)
            ocgis_lh(exc=e,logger='env')


env = Environment()
<|MERGE_RESOLUTION|>--- conflicted
+++ resolved
@@ -1,127 +1,122 @@
-import tempfile
-import os
-from ocgis.interface.projection import WGS84
-from ocgis.exc import OcgisEnvironmentError
-from ocgis.util.logging_ocgis import ocgis_lh
-
-
-class Environment(object):
-    
-    def __init__(self):
-        self.OVERWRITE = EnvParm('OVERWRITE',False,formatter=self._format_bool_)
-        self.DIR_OUTPUT = EnvParm('DIR_OUTPUT',os.getcwd())
-        self.DIR_SHPCABINET = EnvParm('DIR_SHPCABINET',None)
-        self.DIR_DATA = EnvParm('DIR_DATA',None)
-        self.DIR_TEST_DATA = EnvParm('DIR_TEST_DATA',None)
-        self.SERIAL = EnvParm('SERIAL',True,formatter=self._format_bool_)
-        self.CORES = EnvParm('CORES',6,formatter=int)
-        self.MODE = EnvParm('MODE','raw')
-        self.PREFIX = EnvParm('PREFIX','ocgis_output')
-        self.FILL_VALUE = EnvParm('FILL_VALUE',1e20,formatter=float)
-        self.VERBOSE = EnvParm('VERBOSE',False,formatter=self._format_bool_)
-        self.OPTIMIZE_FOR_CALC = EnvParm('OPTIMIZE_FOR_CALC',False,formatter=self._format_bool_)
-        self.WRITE_TO_REFERENCE_PROJECTION = EnvParm('WRITE_TO_REFERENCE_PROJECTION',False,formatter=self._format_bool_)
-        self.ENABLE_FILE_LOGGING = EnvParm('ENABLE_FILE_LOGGING',True,formatter=self._format_bool_)
-        self.DEBUG = EnvParm('DEBUG',False,formatter=self._format_bool_)
+import tempfile
+import os
+from ocgis.interface.projection import WGS84
+from ocgis.exc import OcgisEnvironmentError
+from ocgis.util.logging_ocgis import ocgis_lh
+
+
+class Environment(object):
+    
+    def __init__(self):
+        self.OVERWRITE = EnvParm('OVERWRITE',False,formatter=self._format_bool_)
+        self.DIR_OUTPUT = EnvParm('DIR_OUTPUT',os.getcwd())
+        self.DIR_SHPCABINET = EnvParm('DIR_SHPCABINET',None)
+        self.DIR_DATA = EnvParm('DIR_DATA',None)
+        self.DIR_TEST_DATA = EnvParm('DIR_TEST_DATA',None)
+        self.SERIAL = EnvParm('SERIAL',True,formatter=self._format_bool_)
+        self.CORES = EnvParm('CORES',6,formatter=int)
+        self.MODE = EnvParm('MODE','raw')
+        self.PREFIX = EnvParm('PREFIX','ocgis_output')
+        self.FILL_VALUE = EnvParm('FILL_VALUE',1e20,formatter=float)
+        self.VERBOSE = EnvParm('VERBOSE',False,formatter=self._format_bool_)
+        self.OPTIMIZE_FOR_CALC = EnvParm('OPTIMIZE_FOR_CALC',False,formatter=self._format_bool_)
+        self.WRITE_TO_REFERENCE_PROJECTION = EnvParm('WRITE_TO_REFERENCE_PROJECTION',False,formatter=self._format_bool_)
+        self.ENABLE_FILE_LOGGING = EnvParm('ENABLE_FILE_LOGGING',True,formatter=self._format_bool_)
+        self.DEBUG = EnvParm('DEBUG',False,formatter=self._format_bool_)
         self.REFERENCE_PROJECTION = ReferenceProjection()
-<<<<<<< HEAD
-        self.USE_CACHING = EnvParm('USE_CACHING',False,formatter=self._format_bool_)
-        self.DIR_CACHE = EnvParm('DIR_CACHE',None)
-=======
->>>>>>> 2b913058
-        self.DIR_BIN = EnvParm('DIR_BIN',None)
-        
-        self.ops = None
-        self._optimize_store = {}
-        
-    def __str__(self):
-        msg = []
-        for value in self.__dict__.itervalues():
-            if isinstance(value,EnvParm):
-                msg.append(str(value))
-        msg.sort()
-        return('\n'.join(msg))
-        
-    def __getattribute__(self,name):
-        attr = object.__getattribute__(self,name)
-        try:
-            ret = attr.value
-        except AttributeError:
-            ret = attr
-        return(ret)
-    
-    def __setattr__(self,name,value):
-        if isinstance(value,EnvParm) or name in ['ops','_optimize_store']:
-            object.__setattr__(self,name,value)
-        else:
-            attr = object.__getattribute__(self,name)
-            attr.value = value
-            
-    def reset(self):
-        '''Reset values to defaults (Values will be read from any overloaded
-        system environment variables.'''
-        for value in self.__dict__.itervalues():
-            if isinstance(value,EnvParm):
-                value._value = 'use_env'
-                getattr(value,'value')
-        env.ops = None
-        self._optimize_store = {}
-                
-    def _format_bool_(self,value):
-        '''Format a string to boolean.
-        
-        :param value: The value to convert.
-        :type value: int or str'''
-        from ocgis.util.helpers import format_bool
-        return(format_bool(value))
-
-
-class EnvParm(object):
-    
-    def __init__(self,name,default,formatter=None):
-        self.name = name.upper()
-        self.env_name = 'OCGIS_{0}'.format(self.name)
-        self.formatter = formatter
-        self.default = default
-        self._value = 'use_env'
-        
-    def __str__(self):
-        return('{0}={1}'.format(self.name,self.value))
-        
-    @property
-    def value(self):
-        if self._value == 'use_env':
-            ret = os.getenv(self.env_name)
-            if ret is None:
-                ret = self.default
-            else:
-                ## attempt to use the parameter's format method.
-                try:
-                    ret = self.format(ret)
-                except NotImplementedError:
-                    if self.formatter is not None:
-                        ret = self.formatter(ret)
-        else:
-            ret = self._value
-        return(ret)
-    @value.setter
-    def value(self,value):
-        self._value = value
-        
-    def format(self,value):
-        raise(NotImplementedError)
-    
-    
-class ReferenceProjection(EnvParm):
-    
-    def __init__(self):
-        EnvParm.__init__(self,'REFERENCE_PROJECTION',WGS84())
-        
-    def format(self,value):
-        if os.environ.get(self.env_name) is not None:
-            msg = 'REFERENCE_PROJECTION may not be set as a system environment variable. It must be parameterized at runtime.'
-            e = OcgisEnvironmentError(self,msg)
-            ocgis_lh(exc=e,logger='env')
-
-
-env = Environment()
+        self.DIR_BIN = EnvParm('DIR_BIN',None)
+        
+        self.ops = None
+        self._optimize_store = {}
+        
+    def __str__(self):
+        msg = []
+        for value in self.__dict__.itervalues():
+            if isinstance(value,EnvParm):
+                msg.append(str(value))
+        msg.sort()
+        return('\n'.join(msg))
+        
+    def __getattribute__(self,name):
+        attr = object.__getattribute__(self,name)
+        try:
+            ret = attr.value
+        except AttributeError:
+            ret = attr
+        return(ret)
+    
+    def __setattr__(self,name,value):
+        if isinstance(value,EnvParm) or name in ['ops','_optimize_store']:
+            object.__setattr__(self,name,value)
+        else:
+            attr = object.__getattribute__(self,name)
+            attr.value = value
+            
+    def reset(self):
+        '''Reset values to defaults (Values will be read from any overloaded
+        system environment variables.'''
+        for value in self.__dict__.itervalues():
+            if isinstance(value,EnvParm):
+                value._value = 'use_env'
+                getattr(value,'value')
+        env.ops = None
+        self._optimize_store = {}
+                
+    def _format_bool_(self,value):
+        '''Format a string to boolean.
+        
+        :param value: The value to convert.
+        :type value: int or str'''
+        from ocgis.util.helpers import format_bool
+        return(format_bool(value))
+
+
+class EnvParm(object):
+    
+    def __init__(self,name,default,formatter=None):
+        self.name = name.upper()
+        self.env_name = 'OCGIS_{0}'.format(self.name)
+        self.formatter = formatter
+        self.default = default
+        self._value = 'use_env'
+        
+    def __str__(self):
+        return('{0}={1}'.format(self.name,self.value))
+        
+    @property
+    def value(self):
+        if self._value == 'use_env':
+            ret = os.getenv(self.env_name)
+            if ret is None:
+                ret = self.default
+            else:
+                ## attempt to use the parameter's format method.
+                try:
+                    ret = self.format(ret)
+                except NotImplementedError:
+                    if self.formatter is not None:
+                        ret = self.formatter(ret)
+        else:
+            ret = self._value
+        return(ret)
+    @value.setter
+    def value(self,value):
+        self._value = value
+        
+    def format(self,value):
+        raise(NotImplementedError)
+    
+    
+class ReferenceProjection(EnvParm):
+    
+    def __init__(self):
+        EnvParm.__init__(self,'REFERENCE_PROJECTION',WGS84())
+        
+    def format(self,value):
+        if os.environ.get(self.env_name) is not None:
+            msg = 'REFERENCE_PROJECTION may not be set as a system environment variable. It must be parameterized at runtime.'
+            e = OcgisEnvironmentError(self,msg)
+            ocgis_lh(exc=e,logger='env')
+
+
+env = Environment()