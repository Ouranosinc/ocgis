import os
import subprocess
import sys
from importlib import import_module
from warnings import warn

<<<<<<< HEAD
import numpy as np

from ocgis import constants
from ocgis.util.helpers import get_iter

=======
>>>>>>> 38b084aa
# HACK!! on some systems, there are issues with loading a parallel ESMF installation if this import occurs in a
# different location. it is unclear what mechanism causes the import issue. ESMF is not a required package, so a failed
# import is okay (if it is not installed).
try:
    import ESMF
except ImportError:
    pass

# HACK!! the gdal data is often not read correctly by the osgeo installation. remove the necessity for users to set this
# variable when installing.
if 'GDAL_DATA' not in os.environ:
    try:
        if os.name == 'nt':
            # Try setting the value assuming an Anaconda environment on Windows.
            datadir = os.path.join(os.path.split(sys.executable)[0], 'share', 'gdal')
            if not os.path.exists(datadir):
                datadir = os.path.join(os.path.split(sys.executable)[0], 'Library', 'share', 'gdal')
        else:
            # Try using the gdal-config executable to find the data directory.
            datadir = subprocess.check_output(['gdal-config', '--datadir']).strip()
    except:
        pass
    else:
        os.environ['GDAL_DATA'] = datadir
        msg = 'Consider setting the system environment variable "GDAL_DATA={0}" to improve load performance'. \
            format(datadir)
        warn(msg)
        from osgeo import gdal

        gdal.SetConfigOption('GDAL_DATA', datadir)

from osgeo import osr, ogr
import numpy as np
from ocgis import constants
from ocgis.util.helpers import get_iter

# tell ogr/osr to raise exceptions
ogr.UseExceptions()
osr.UseExceptions()


class Environment(object):
    def __init__(self):
        self.OVERWRITE = EnvParm('OVERWRITE', False, formatter=self._format_bool_)
        self.DIR_OUTPUT = EnvParm('DIR_OUTPUT', os.getcwd())
        self.DIR_GEOMCABINET = EnvParm('DIR_GEOMCABINET', None)
        # Left in for backwards compatibility. Performs the same function as DIR_GEOMCABINET.
        self.DIR_SHPCABINET = EnvParm('DIR_SHPCABINET', None)
        self.DIR_DATA = EnvParm('DIR_DATA', None)
        self.DIR_TEST_DATA = EnvParm('DIR_TEST_DATA', None)
        self.MELTED = EnvParm('MELTED', None, formatter=self._format_bool_)
        self.MODE = EnvParm('MODE', 'raw')
        self.PREFIX = EnvParm('PREFIX', 'ocgis_output')
        self.FILL_VALUE = EnvParm('FILL_VALUE', 1e20, formatter=float)
        self.VERBOSE = EnvParm('VERBOSE', False, formatter=self._format_bool_)
        self.OPTIMIZE_FOR_CALC = EnvParm('OPTIMIZE_FOR_CALC', False, formatter=self._format_bool_)
        self.ENABLE_FILE_LOGGING = EnvParm('ENABLE_FILE_LOGGING', True, formatter=self._format_bool_)
        self.DEBUG = EnvParm('DEBUG', False, formatter=self._format_bool_)
        self.DIR_BIN = EnvParm('DIR_BIN', None)
        self.USE_SPATIAL_INDEX = EnvParmImport('USE_SPATIAL_INDEX', None, 'rtree')
        self.USE_CFUNITS = EnvParmImport('USE_CFUNITS', None, ('cf_units', 'cfunits'))
        self.USE_ESMF = EnvParmImport('USE_ESMF', None, 'ESMF')
        self.CONF_PATH = EnvParm('CONF_PATH', os.path.expanduser('~/.config/ocgis.conf'))
        self.SUPPRESS_WARNINGS = EnvParm('SUPPRESS_WARNINGS', True, formatter=self._format_bool_)
        self.DEFAULT_GEOM_UID = EnvParm('DEFAULT_GEOM_UID', constants.OCGIS_UNIQUE_GEOMETRY_IDENTIFIER, formatter=str)
        self.NETCDF_FILE_FORMAT = EnvParm('NETCDF_FILE_FORMAT', constants.NETCDF_DEFAULT_DATA_MODEL, formatter=str)
        self.NP_INT = EnvParm('NP_INT', constants.DEFAULT_NP_INT)
        self.NP_FLOAT = EnvParm('NP_FLOAT', constants.DEFAULT_NP_FLOAT)

        from ocgis.interface.base.crs import CFSpherical

        self.DEFAULT_COORDSYS = EnvParm('DEFAULT_COORDSYS', CFSpherical())

        self.ops = None
        self._optimize_store = {}

    def __str__(self):
        msg = []
        for value in self.__dict__.itervalues():
            if isinstance(value, EnvParm):
                msg.append(str(value))
        msg.sort()
        return '\n'.join(msg)

    def __getattribute__(self, name):
        attr = object.__getattribute__(self, name)
        try:
            ret = attr.value
        except AttributeError:
            ret = attr
        return ret

    def __setattr__(self, name, value):
        if isinstance(value, EnvParm) or name in ['ops'] or name.startswith('_'):
            object.__setattr__(self, name, value)
        else:
            attr = object.__getattribute__(self, name)
            attr.value = value
            if attr.on_change is not None:
                attr.on_change()

    def get_geomcabinet_path(self):
        return self.DIR_GEOMCABINET or self.DIR_SHPCABINET

    def set_geomcabinet_path(self, value):
        self.DIR_SHPCABINET = value
        self.DIR_GEOMCABINET = value

    def reset(self):
        """
        Reset values to defaults (Values will be read from any overloaded system environment variables.
        """

        for value in self.__dict__.itervalues():
            if isinstance(value, EnvParm):
                value._value = 'use_env'
                getattr(value, 'value')
        env.ops = None
        self._optimize_store = {}

    @staticmethod
    def _format_bool_(value):
        """
        Format a string to boolean.

        :param value: The value to convert.
        :type value: int or str
        """

        from ocgis.util.helpers import format_bool

        return format_bool(value)

    def _get_property_dtype_(self, name_private, name_dtype):
        attr_value = getattr(self, name_private)
        if attr_value is None:
            netcdf_file_format = self.NETCDF_FILE_FORMAT
            """:type netcdf_file_format: str"""
            dtype = get_dtype(name_dtype, netcdf_file_format=netcdf_file_format)
            setattr(self, name_private, EnvParm(name_private[1:], dtype))
        return object.__getattribute__(self, name_private)


class EnvParm(object):
    def __init__(self, name, default, formatter=None, on_change=None):
        self.name = name.upper()
        self.env_name = 'OCGIS_{0}'.format(self.name)
        self.formatter = formatter
        self.default = default
        self.on_change = on_change
        self._value = 'use_env'

    def __str__(self):
        return '{0}={1}'.format(self.name, self.value)

    @property
    def value(self):
        if self._value == 'use_env':
            ret = os.getenv(self.env_name)
            if ret is None:
                ret = self.default
            else:
                # attempt to use the parameter's format method.
                try:
                    ret = self.format(ret)
                except NotImplementedError:
                    if self.formatter is not None:
                        ret = self.formatter(ret)
        else:
            ret = self._value
        return ret

    @value.setter
    def value(self, value):
        self._value = value

    def format(self, value):
        raise NotImplementedError


class EnvParmImport(EnvParm):
    def __init__(self, name, default, module_names):
        self.module_names = module_names
        super(EnvParmImport, self).__init__(name, default)

    @property
    def value(self):
        if self._value == 'use_env':
            ret = os.getenv(self.env_name)
            if ret is None:
                if self.default is None:
                    ret = self._get_module_available_()
                else:
                    ret = self.default
            else:
                ret = Environment._format_bool_(ret)
        else:
            ret = self._value
        return ret

    @value.setter
    def value(self, value):
        self._value = value

    def _get_module_available_(self):
        results = []
        for m in get_iter(self.module_names):
            try:
                import_module(m)
                app = True
            except ImportError:
                app = False
            results.append(app)
        return any(results)

env = Environment()


def get_dtype(string_name, netcdf_file_format=None):
    """
    :param string_name: The name of the data type: ``'int'`` or ``'float'``.
    :type string_name: str
    :param netcdf_file_format: The target NetCDF file format.
    :type netcdf_file_format: str
    :return: The appropriate data type for the ``string_name`` and ``netcdf_file_format``.
    :rtype: type
    """

    # The classic format does not support 64-bit data.
    if netcdf_file_format == 'NETCDF3_CLASSIC':
        mp = {'int': np.int32,
              'float': np.float32}
    else:
        mp = {'int': constants.DEFAULT_NP_INT,
              'float': constants.DEFAULT_NP_FLOAT}
    return mp[string_name]
<|MERGE_RESOLUTION|>--- conflicted
+++ resolved
@@ -1,250 +1,247 @@
-import os
-import subprocess
-import sys
-from importlib import import_module
-from warnings import warn
-
-<<<<<<< HEAD
-import numpy as np
-
-from ocgis import constants
-from ocgis.util.helpers import get_iter
-
-=======
->>>>>>> 38b084aa
-# HACK!! on some systems, there are issues with loading a parallel ESMF installation if this import occurs in a
-# different location. it is unclear what mechanism causes the import issue. ESMF is not a required package, so a failed
-# import is okay (if it is not installed).
-try:
-    import ESMF
-except ImportError:
-    pass
-
-# HACK!! the gdal data is often not read correctly by the osgeo installation. remove the necessity for users to set this
-# variable when installing.
-if 'GDAL_DATA' not in os.environ:
-    try:
-        if os.name == 'nt':
-            # Try setting the value assuming an Anaconda environment on Windows.
-            datadir = os.path.join(os.path.split(sys.executable)[0], 'share', 'gdal')
-            if not os.path.exists(datadir):
-                datadir = os.path.join(os.path.split(sys.executable)[0], 'Library', 'share', 'gdal')
-        else:
-            # Try using the gdal-config executable to find the data directory.
-            datadir = subprocess.check_output(['gdal-config', '--datadir']).strip()
-    except:
-        pass
-    else:
-        os.environ['GDAL_DATA'] = datadir
-        msg = 'Consider setting the system environment variable "GDAL_DATA={0}" to improve load performance'. \
-            format(datadir)
-        warn(msg)
-        from osgeo import gdal
-
-        gdal.SetConfigOption('GDAL_DATA', datadir)
-
-from osgeo import osr, ogr
-import numpy as np
-from ocgis import constants
-from ocgis.util.helpers import get_iter
-
-# tell ogr/osr to raise exceptions
-ogr.UseExceptions()
-osr.UseExceptions()
-
-
-class Environment(object):
-    def __init__(self):
-        self.OVERWRITE = EnvParm('OVERWRITE', False, formatter=self._format_bool_)
-        self.DIR_OUTPUT = EnvParm('DIR_OUTPUT', os.getcwd())
-        self.DIR_GEOMCABINET = EnvParm('DIR_GEOMCABINET', None)
-        # Left in for backwards compatibility. Performs the same function as DIR_GEOMCABINET.
-        self.DIR_SHPCABINET = EnvParm('DIR_SHPCABINET', None)
-        self.DIR_DATA = EnvParm('DIR_DATA', None)
-        self.DIR_TEST_DATA = EnvParm('DIR_TEST_DATA', None)
-        self.MELTED = EnvParm('MELTED', None, formatter=self._format_bool_)
-        self.MODE = EnvParm('MODE', 'raw')
-        self.PREFIX = EnvParm('PREFIX', 'ocgis_output')
-        self.FILL_VALUE = EnvParm('FILL_VALUE', 1e20, formatter=float)
-        self.VERBOSE = EnvParm('VERBOSE', False, formatter=self._format_bool_)
-        self.OPTIMIZE_FOR_CALC = EnvParm('OPTIMIZE_FOR_CALC', False, formatter=self._format_bool_)
-        self.ENABLE_FILE_LOGGING = EnvParm('ENABLE_FILE_LOGGING', True, formatter=self._format_bool_)
-        self.DEBUG = EnvParm('DEBUG', False, formatter=self._format_bool_)
-        self.DIR_BIN = EnvParm('DIR_BIN', None)
-        self.USE_SPATIAL_INDEX = EnvParmImport('USE_SPATIAL_INDEX', None, 'rtree')
-        self.USE_CFUNITS = EnvParmImport('USE_CFUNITS', None, ('cf_units', 'cfunits'))
-        self.USE_ESMF = EnvParmImport('USE_ESMF', None, 'ESMF')
-        self.CONF_PATH = EnvParm('CONF_PATH', os.path.expanduser('~/.config/ocgis.conf'))
-        self.SUPPRESS_WARNINGS = EnvParm('SUPPRESS_WARNINGS', True, formatter=self._format_bool_)
-        self.DEFAULT_GEOM_UID = EnvParm('DEFAULT_GEOM_UID', constants.OCGIS_UNIQUE_GEOMETRY_IDENTIFIER, formatter=str)
-        self.NETCDF_FILE_FORMAT = EnvParm('NETCDF_FILE_FORMAT', constants.NETCDF_DEFAULT_DATA_MODEL, formatter=str)
-        self.NP_INT = EnvParm('NP_INT', constants.DEFAULT_NP_INT)
-        self.NP_FLOAT = EnvParm('NP_FLOAT', constants.DEFAULT_NP_FLOAT)
-
-        from ocgis.interface.base.crs import CFSpherical
-
-        self.DEFAULT_COORDSYS = EnvParm('DEFAULT_COORDSYS', CFSpherical())
-
-        self.ops = None
-        self._optimize_store = {}
-
-    def __str__(self):
-        msg = []
-        for value in self.__dict__.itervalues():
-            if isinstance(value, EnvParm):
-                msg.append(str(value))
-        msg.sort()
-        return '\n'.join(msg)
-
-    def __getattribute__(self, name):
-        attr = object.__getattribute__(self, name)
-        try:
-            ret = attr.value
-        except AttributeError:
-            ret = attr
-        return ret
-
-    def __setattr__(self, name, value):
-        if isinstance(value, EnvParm) or name in ['ops'] or name.startswith('_'):
-            object.__setattr__(self, name, value)
-        else:
-            attr = object.__getattribute__(self, name)
-            attr.value = value
-            if attr.on_change is not None:
-                attr.on_change()
-
-    def get_geomcabinet_path(self):
-        return self.DIR_GEOMCABINET or self.DIR_SHPCABINET
-
-    def set_geomcabinet_path(self, value):
-        self.DIR_SHPCABINET = value
-        self.DIR_GEOMCABINET = value
-
-    def reset(self):
-        """
-        Reset values to defaults (Values will be read from any overloaded system environment variables.
-        """
-
-        for value in self.__dict__.itervalues():
-            if isinstance(value, EnvParm):
-                value._value = 'use_env'
-                getattr(value, 'value')
-        env.ops = None
-        self._optimize_store = {}
-
-    @staticmethod
-    def _format_bool_(value):
-        """
-        Format a string to boolean.
-
-        :param value: The value to convert.
-        :type value: int or str
-        """
-
-        from ocgis.util.helpers import format_bool
-
-        return format_bool(value)
-
-    def _get_property_dtype_(self, name_private, name_dtype):
-        attr_value = getattr(self, name_private)
-        if attr_value is None:
-            netcdf_file_format = self.NETCDF_FILE_FORMAT
-            """:type netcdf_file_format: str"""
-            dtype = get_dtype(name_dtype, netcdf_file_format=netcdf_file_format)
-            setattr(self, name_private, EnvParm(name_private[1:], dtype))
-        return object.__getattribute__(self, name_private)
-
-
-class EnvParm(object):
-    def __init__(self, name, default, formatter=None, on_change=None):
-        self.name = name.upper()
-        self.env_name = 'OCGIS_{0}'.format(self.name)
-        self.formatter = formatter
-        self.default = default
-        self.on_change = on_change
-        self._value = 'use_env'
-
-    def __str__(self):
-        return '{0}={1}'.format(self.name, self.value)
-
-    @property
-    def value(self):
-        if self._value == 'use_env':
-            ret = os.getenv(self.env_name)
-            if ret is None:
-                ret = self.default
-            else:
-                # attempt to use the parameter's format method.
-                try:
-                    ret = self.format(ret)
-                except NotImplementedError:
-                    if self.formatter is not None:
-                        ret = self.formatter(ret)
-        else:
-            ret = self._value
-        return ret
-
-    @value.setter
-    def value(self, value):
-        self._value = value
-
-    def format(self, value):
-        raise NotImplementedError
-
-
-class EnvParmImport(EnvParm):
-    def __init__(self, name, default, module_names):
-        self.module_names = module_names
-        super(EnvParmImport, self).__init__(name, default)
-
-    @property
-    def value(self):
-        if self._value == 'use_env':
-            ret = os.getenv(self.env_name)
-            if ret is None:
-                if self.default is None:
-                    ret = self._get_module_available_()
-                else:
-                    ret = self.default
-            else:
-                ret = Environment._format_bool_(ret)
-        else:
-            ret = self._value
-        return ret
-
-    @value.setter
-    def value(self, value):
-        self._value = value
-
-    def _get_module_available_(self):
-        results = []
-        for m in get_iter(self.module_names):
-            try:
-                import_module(m)
-                app = True
-            except ImportError:
-                app = False
-            results.append(app)
-        return any(results)
-
-env = Environment()
-
-
-def get_dtype(string_name, netcdf_file_format=None):
-    """
-    :param string_name: The name of the data type: ``'int'`` or ``'float'``.
-    :type string_name: str
-    :param netcdf_file_format: The target NetCDF file format.
-    :type netcdf_file_format: str
-    :return: The appropriate data type for the ``string_name`` and ``netcdf_file_format``.
-    :rtype: type
-    """
-
-    # The classic format does not support 64-bit data.
-    if netcdf_file_format == 'NETCDF3_CLASSIC':
-        mp = {'int': np.int32,
-              'float': np.float32}
-    else:
-        mp = {'int': constants.DEFAULT_NP_INT,
-              'float': constants.DEFAULT_NP_FLOAT}
-    return mp[string_name]
+import os
+import subprocess
+import sys
+from importlib import import_module
+from warnings import warn
+
+import numpy as np
+
+from ocgis import constants
+from ocgis.util.helpers import get_iter
+
+# HACK!! on some systems, there are issues with loading a parallel ESMF installation if this import occurs in a
+# different location. it is unclear what mechanism causes the import issue. ESMF is not a required package, so a failed
+# import is okay (if it is not installed).
+try:
+    import ESMF
+except ImportError:
+    pass
+
+# HACK!! the gdal data is often not read correctly by the osgeo installation. remove the necessity for users to set this
+# variable when installing.
+if 'GDAL_DATA' not in os.environ:
+    try:
+        if os.name == 'nt':
+            # Try setting the value assuming an Anaconda environment on Windows.
+            datadir = os.path.join(os.path.split(sys.executable)[0], 'share', 'gdal')
+            if not os.path.exists(datadir):
+                datadir = os.path.join(os.path.split(sys.executable)[0], 'Library', 'share', 'gdal')
+        else:
+            # Try using the gdal-config executable to find the data directory.
+            datadir = subprocess.check_output(['gdal-config', '--datadir']).strip()
+    except:
+        pass
+    else:
+        os.environ['GDAL_DATA'] = datadir
+        msg = 'Consider setting the system environment variable "GDAL_DATA={0}" to improve load performance'. \
+            format(datadir)
+        warn(msg)
+        from osgeo import gdal
+
+        gdal.SetConfigOption('GDAL_DATA', datadir)
+
+from osgeo import osr, ogr
+import numpy as np
+from ocgis import constants
+from ocgis.util.helpers import get_iter
+
+# tell ogr/osr to raise exceptions
+ogr.UseExceptions()
+osr.UseExceptions()
+
+
+class Environment(object):
+    def __init__(self):
+        self.OVERWRITE = EnvParm('OVERWRITE', False, formatter=self._format_bool_)
+        self.DIR_OUTPUT = EnvParm('DIR_OUTPUT', os.getcwd())
+        self.DIR_GEOMCABINET = EnvParm('DIR_GEOMCABINET', None)
+        # Left in for backwards compatibility. Performs the same function as DIR_GEOMCABINET.
+        self.DIR_SHPCABINET = EnvParm('DIR_SHPCABINET', None)
+        self.DIR_DATA = EnvParm('DIR_DATA', None)
+        self.DIR_TEST_DATA = EnvParm('DIR_TEST_DATA', None)
+        self.MELTED = EnvParm('MELTED', None, formatter=self._format_bool_)
+        self.MODE = EnvParm('MODE', 'raw')
+        self.PREFIX = EnvParm('PREFIX', 'ocgis_output')
+        self.FILL_VALUE = EnvParm('FILL_VALUE', 1e20, formatter=float)
+        self.VERBOSE = EnvParm('VERBOSE', False, formatter=self._format_bool_)
+        self.OPTIMIZE_FOR_CALC = EnvParm('OPTIMIZE_FOR_CALC', False, formatter=self._format_bool_)
+        self.ENABLE_FILE_LOGGING = EnvParm('ENABLE_FILE_LOGGING', True, formatter=self._format_bool_)
+        self.DEBUG = EnvParm('DEBUG', False, formatter=self._format_bool_)
+        self.DIR_BIN = EnvParm('DIR_BIN', None)
+        self.USE_SPATIAL_INDEX = EnvParmImport('USE_SPATIAL_INDEX', None, 'rtree')
+        self.USE_CFUNITS = EnvParmImport('USE_CFUNITS', None, ('cf_units', 'cfunits'))
+        self.USE_ESMF = EnvParmImport('USE_ESMF', None, 'ESMF')
+        self.CONF_PATH = EnvParm('CONF_PATH', os.path.expanduser('~/.config/ocgis.conf'))
+        self.SUPPRESS_WARNINGS = EnvParm('SUPPRESS_WARNINGS', True, formatter=self._format_bool_)
+        self.DEFAULT_GEOM_UID = EnvParm('DEFAULT_GEOM_UID', constants.OCGIS_UNIQUE_GEOMETRY_IDENTIFIER, formatter=str)
+        self.NETCDF_FILE_FORMAT = EnvParm('NETCDF_FILE_FORMAT', constants.NETCDF_DEFAULT_DATA_MODEL, formatter=str)
+        self.NP_INT = EnvParm('NP_INT', constants.DEFAULT_NP_INT)
+        self.NP_FLOAT = EnvParm('NP_FLOAT', constants.DEFAULT_NP_FLOAT)
+
+        from ocgis.interface.base.crs import CFSpherical
+
+        self.DEFAULT_COORDSYS = EnvParm('DEFAULT_COORDSYS', CFSpherical())
+
+        self.ops = None
+        self._optimize_store = {}
+
+    def __str__(self):
+        msg = []
+        for value in self.__dict__.itervalues():
+            if isinstance(value, EnvParm):
+                msg.append(str(value))
+        msg.sort()
+        return '\n'.join(msg)
+
+    def __getattribute__(self, name):
+        attr = object.__getattribute__(self, name)
+        try:
+            ret = attr.value
+        except AttributeError:
+            ret = attr
+        return ret
+
+    def __setattr__(self, name, value):
+        if isinstance(value, EnvParm) or name in ['ops'] or name.startswith('_'):
+            object.__setattr__(self, name, value)
+        else:
+            attr = object.__getattribute__(self, name)
+            attr.value = value
+            if attr.on_change is not None:
+                attr.on_change()
+
+    def get_geomcabinet_path(self):
+        return self.DIR_GEOMCABINET or self.DIR_SHPCABINET
+
+    def set_geomcabinet_path(self, value):
+        self.DIR_SHPCABINET = value
+        self.DIR_GEOMCABINET = value
+
+    def reset(self):
+        """
+        Reset values to defaults (Values will be read from any overloaded system environment variables.
+        """
+
+        for value in self.__dict__.itervalues():
+            if isinstance(value, EnvParm):
+                value._value = 'use_env'
+                getattr(value, 'value')
+        env.ops = None
+        self._optimize_store = {}
+
+    @staticmethod
+    def _format_bool_(value):
+        """
+        Format a string to boolean.
+
+        :param value: The value to convert.
+        :type value: int or str
+        """
+
+        from ocgis.util.helpers import format_bool
+
+        return format_bool(value)
+
+    def _get_property_dtype_(self, name_private, name_dtype):
+        attr_value = getattr(self, name_private)
+        if attr_value is None:
+            netcdf_file_format = self.NETCDF_FILE_FORMAT
+            """:type netcdf_file_format: str"""
+            dtype = get_dtype(name_dtype, netcdf_file_format=netcdf_file_format)
+            setattr(self, name_private, EnvParm(name_private[1:], dtype))
+        return object.__getattribute__(self, name_private)
+
+
+class EnvParm(object):
+    def __init__(self, name, default, formatter=None, on_change=None):
+        self.name = name.upper()
+        self.env_name = 'OCGIS_{0}'.format(self.name)
+        self.formatter = formatter
+        self.default = default
+        self.on_change = on_change
+        self._value = 'use_env'
+
+    def __str__(self):
+        return '{0}={1}'.format(self.name, self.value)
+
+    @property
+    def value(self):
+        if self._value == 'use_env':
+            ret = os.getenv(self.env_name)
+            if ret is None:
+                ret = self.default
+            else:
+                # attempt to use the parameter's format method.
+                try:
+                    ret = self.format(ret)
+                except NotImplementedError:
+                    if self.formatter is not None:
+                        ret = self.formatter(ret)
+        else:
+            ret = self._value
+        return ret
+
+    @value.setter
+    def value(self, value):
+        self._value = value
+
+    def format(self, value):
+        raise NotImplementedError
+
+
+class EnvParmImport(EnvParm):
+    def __init__(self, name, default, module_names):
+        self.module_names = module_names
+        super(EnvParmImport, self).__init__(name, default)
+
+    @property
+    def value(self):
+        if self._value == 'use_env':
+            ret = os.getenv(self.env_name)
+            if ret is None:
+                if self.default is None:
+                    ret = self._get_module_available_()
+                else:
+                    ret = self.default
+            else:
+                ret = Environment._format_bool_(ret)
+        else:
+            ret = self._value
+        return ret
+
+    @value.setter
+    def value(self, value):
+        self._value = value
+
+    def _get_module_available_(self):
+        results = []
+        for m in get_iter(self.module_names):
+            try:
+                import_module(m)
+                app = True
+            except ImportError:
+                app = False
+            results.append(app)
+        return any(results)
+
+env = Environment()
+
+
+def get_dtype(string_name, netcdf_file_format=None):
+    """
+    :param string_name: The name of the data type: ``'int'`` or ``'float'``.
+    :type string_name: str
+    :param netcdf_file_format: The target NetCDF file format.
+    :type netcdf_file_format: str
+    :return: The appropriate data type for the ``string_name`` and ``netcdf_file_format``.
+    :rtype: type
+    """
+
+    # The classic format does not support 64-bit data.
+    if netcdf_file_format == 'NETCDF3_CLASSIC':
+        mp = {'int': np.int32,
+              'float': np.float32}
+    else:
+        mp = {'int': constants.DEFAULT_NP_INT,
+              'float': constants.DEFAULT_NP_FLOAT}
+    return mp[string_name]