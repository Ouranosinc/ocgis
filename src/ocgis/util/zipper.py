import io
import os
import zipfile
<<<<<<< HEAD
=======

from ocgis.constants import OutputFormatName
>>>>>>> 9edb632d


class Zipper(object):
    def __init__(self, base_path=None):
        self.base_path = base_path

    def get_zip_stream(self):
        buffer = io.BytesIO()
        zip = zipfile.ZipFile(buffer, 'w', zipfile.ZIP_DEFLATED)
        try:
            items = os.listdir(self.base_path)
            path = self.base_path
        except OSError:
            path, items = os.path.split(self.base_path)
            items = [items]
        for item in items:
            filepath = os.path.join(path, item)
            zip.write(filepath, arcname=item)
        zip.close()
        buffer.flush()
        zip_stream = buffer.getvalue()
        buffer.close()
        return (zip_stream)

    @classmethod
    def compress_path(cls, path, items):
        zipf = zipfile.ZipFile(path, 'w', zipfile.ZIP_DEFLATED)
        for item in items:
            arcname = item.get('arcname')
            zipf.write(item['filename'], arcname=arcname)
        zipf.close()
        return (path)


def get_items(folder):
    items = []
    for dirpath, dirnames, filenames in os.walk(folder):
        for filename in filenames:
            if os.path.split(dirpath)[1] == 'shp':
                arcname = os.path.join('shp', filename)
            else:
                arcname = filename
            items.append({'filename': os.path.join(dirpath, filename),
                          'arcname': arcname})
    return (items)
<<<<<<< HEAD


=======


>>>>>>> 9edb632d
def get_zipped_path(path_zip, folder):
    items = get_items(folder)
    Zipper.compress_path(path_zip, items)
    return (path_zip)
<<<<<<< HEAD


def format_return(ret_path, ops, with_auxiliary_files=False):
    '''
=======


def format_return(ret_path, ops, with_auxiliary_files=False):
    """
>>>>>>> 9edb632d
    Format an OpenClimateGIS path returning an absolute path to a zip file or simply passing `ret_path` through.
    
    >>> import ocgis
    >>> ops = ocgis.OcgOperations(...)
    >>> ret = ops.execute()
    >>> new_path = ocgis.format_return(ret,ops)
    
    :param ret_path: The path returned by :func:`ocgis.OcgOperations.execute`.
    :type ret_path: str
    :param ops: Instance of :class:`ocgis.OcgOperations`.
    :type ops: :class:`ocgis.OcgOperations`
    :param with_auxiliary_files: If `True`, zip additional contents of CSV and netCDF returns.
    :type with_auxiliary_files: bool
    :raises: NotImplementedError
    :returns: str
<<<<<<< HEAD
    '''
    ## can do nothing with numpy returns
    if ops.output_format == 'numpy':
        raise (NotImplementedError('numpy formats have no use here - only disk outputs.'))
    ## the folder containing all output files
    folder = os.path.split(ret_path)[0]
    ## name for output zipfile
    path_zip = os.path.join(folder, ops.prefix + '.zip')
    if ops.output_format in ['csv', 'nc']:
        ## add all files
        if with_auxiliary_files:
            ret = get_zipped_path(path_zip, folder)
        ## only interested in the file.
=======
    """

    # can do nothing with numpy returns
    if ops.output_format == OutputFormatName.OCGIS:
        raise NotImplementedError
    # the folder containing all output files
    folder = os.path.split(ret_path)[0]
    # name for output zipfile
    path_zip = os.path.join(folder, ops.prefix + '.zip')
    if ops.output_format in ['csv', 'nc']:
        # add all files
        if with_auxiliary_files:
            ret = get_zipped_path(path_zip, folder)
        # only interested in the file.
>>>>>>> 9edb632d
        else:
            ret = ret_path
    # otherwise return all files
    else:
        ret = get_zipped_path(path_zip, folder)

<<<<<<< HEAD
    return (ret)
=======
    return ret
>>>>>>> 9edb632d
<|MERGE_RESOLUTION|>--- conflicted
+++ resolved
@@ -1,11 +1,8 @@
 import io
 import os
 import zipfile
-<<<<<<< HEAD
-=======
 
 from ocgis.constants import OutputFormatName
->>>>>>> 9edb632d
 
 
 class Zipper(object):
@@ -51,28 +48,16 @@
             items.append({'filename': os.path.join(dirpath, filename),
                           'arcname': arcname})
     return (items)
-<<<<<<< HEAD
 
 
-=======
-
-
->>>>>>> 9edb632d
 def get_zipped_path(path_zip, folder):
     items = get_items(folder)
     Zipper.compress_path(path_zip, items)
     return (path_zip)
-<<<<<<< HEAD
-
-
-def format_return(ret_path, ops, with_auxiliary_files=False):
-    '''
-=======
 
 
 def format_return(ret_path, ops, with_auxiliary_files=False):
     """
->>>>>>> 9edb632d
     Format an OpenClimateGIS path returning an absolute path to a zip file or simply passing `ret_path` through.
     
     >>> import ocgis
@@ -88,21 +73,6 @@
     :type with_auxiliary_files: bool
     :raises: NotImplementedError
     :returns: str
-<<<<<<< HEAD
-    '''
-    ## can do nothing with numpy returns
-    if ops.output_format == 'numpy':
-        raise (NotImplementedError('numpy formats have no use here - only disk outputs.'))
-    ## the folder containing all output files
-    folder = os.path.split(ret_path)[0]
-    ## name for output zipfile
-    path_zip = os.path.join(folder, ops.prefix + '.zip')
-    if ops.output_format in ['csv', 'nc']:
-        ## add all files
-        if with_auxiliary_files:
-            ret = get_zipped_path(path_zip, folder)
-        ## only interested in the file.
-=======
     """
 
     # can do nothing with numpy returns
@@ -117,15 +87,10 @@
         if with_auxiliary_files:
             ret = get_zipped_path(path_zip, folder)
         # only interested in the file.
->>>>>>> 9edb632d
         else:
             ret = ret_path
     # otherwise return all files
     else:
         ret = get_zipped_path(path_zip, folder)
 
-<<<<<<< HEAD
-    return (ret)
-=======
-    return ret
->>>>>>> 9edb632d
+    return ret