--- conflicted
+++ resolved
@@ -1,9 +1,5 @@
 import math
-<<<<<<< HEAD
 from ocgis.calc.library import basis_function
-=======
-from ocgis.calc.library.math import Convolve1D
->>>>>>> 9a6ca925
 import statistics
 import thresholds
 from ocgis.calc.library.index import dynamic_kernel_percentile, heat_index, duration
@@ -16,9 +12,9 @@
     def __init__(self):
         super(FunctionRegistry,self).__init__()
         
-        self.reg += [math.Divide,math.NaturalLogarithm,math.Sum]
+        self.reg += [math.Divide,math.NaturalLogarithm,math.Sum,math.Convolve1D]
         self.reg += [statistics.FrequencyPercentile,statistics.Mean,statistics.StandardDeviation,
-                     statistics.Max,statistics.Median,statistics.Min, Convolve1D,statistics.MovingWindow]
+                     statistics.Max,statistics.Median,statistics.Min,statistics.MovingWindow]
         self.reg += [thresholds.Between,thresholds.Threshold]
         self.reg += [dynamic_kernel_percentile.DynamicDailyKernelPercentileThreshold,
                      heat_index.HeatIndex,duration.Duration,duration.FrequencyDuration]
