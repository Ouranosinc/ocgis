<<<<<<< HEAD
import logging

import numpy as np

from ocgis.calc.base import AbstractMultivariateFunction
from ocgis.calc.eval_function import EvalFunction
from ocgis.interface.base.field import DerivedMultivariateField, DerivedField
from ocgis.interface.base.variable import VariableCollection
from ocgis.util.logging_ocgis import ocgis_lh


class OcgCalculationEngine(object):
    """
    :type grouping: list of temporal groupings (e.g. ['month','year'])
    :type funcs: list of function dictionaries
    :param raw: If True, perform calculations on raw data values.
    :type raw: bool
    :param agg: If True, data needs to be spatially aggregated (using weights) following a calculation.
    :type agg: bool
    :param bool calc_sample_size:
    :param :class:`ocgis.util.logging_ocgis.ProgressOcgOperations` progress:
    """

    def __init__(self, grouping, funcs, raw=False, agg=False, calc_sample_size=False,
                 progress=None):
        self.raw = raw
        self.agg = agg
        self.grouping = grouping
        self.funcs = funcs
        self.calc_sample_size = calc_sample_size

        # select which value data to pull based on raw and agg arguments
        if self.raw and self.agg is False:
            self.use_raw_values = False
        elif self.raw is False and self.agg is True:
            self.use_raw_values = False
        elif self.raw and self.agg:
            self.use_raw_values = True
        elif not self.raw and not self.agg:
            self.use_raw_values = False
        else:
            raise NotImplementedError

        self._tgds = {}
        self._progress = progress

    @staticmethod
    def _check_calculation_members_(funcs, klass):
        """
        Return True if a subclass of type `klass` is contained in the calculation
        list.

        :param funcs: Sequence of calculation dictionaries.
        :param klass: `ocgis.calc.base.OcgFunction`
        """
        check = [issubclass(f['ref'], klass) for f in funcs]
        ret = True if any(check) else False
        return ret

    def execute(self, coll, file_only=False, tgds=None):
        """
        :param :class:~`ocgis.SpatialCollection` coll:
        :param bool file_only:
        :param dict tgds: {'field_alias': :class:`ocgis.interface.base.dimension.temporal.TemporalGroupDimension`,...}
        """

        # switch field type based on the types of calculations present
        if self._check_calculation_members_(self.funcs, AbstractMultivariateFunction):
            klass = DerivedMultivariateField
        elif self._check_calculation_members_(self.funcs, EvalFunction):
            # if the input field has more than one variable, assumed this is a multivariate calculation
            klass = DerivedField
            for field_container in coll.itervalues():
                for field in field_container.itervalues():
                    if len(field.variables.keys()) > 1:
                        klass = DerivedMultivariateField
                        break
        else:
            klass = DerivedField

        # select which dictionary will hold the temporal group dimensions
        if tgds is None:
            tgds_to_use = self._tgds
            tgds_overloaded = False
        else:
            tgds_to_use = tgds
            tgds_overloaded = True

        # group the variables. if grouping is None, calculations are performed on each element. array computations are
        # taken advantage of.
        if self.grouping is not None:
            ocgis_lh('Setting temporal groups: {0}'.format(self.grouping), 'calc.engine')
            for v in coll.itervalues():
                for k2, v2 in v.iteritems():
                    if tgds_overloaded:
                        assert (k2 in tgds_to_use)
                    else:
                        if k2 not in tgds_to_use:
                            tgds_to_use[k2] = v2.temporal.get_grouping(self.grouping)

        # iterate over functions
        for ugid, dct in coll.iteritems():
            for alias_field, field in dct.iteritems():
                # choose a representative data type based on the first variable
                dtype = field.variables.values()[0].dtype

                new_temporal = tgds_to_use.get(alias_field)
                # if the engine has a grouping, ensure it is equivalent to the new temporal dimension.
                if self.grouping is not None:
                    try:
                        compare = set(new_temporal.grouping) == set(self.grouping)
                    # types may be unhashable, compare directly
                    except TypeError:
                        compare = new_temporal.grouping == self.grouping
                    if compare == False:
                        msg = 'Engine temporal grouping and field temporal grouping are not equivalent. Perhaps optimizations are incorrect?'
                        ocgis_lh(logger='calc.engine', exc=ValueError(msg))

                out_vc = VariableCollection()
                for f in self.funcs:

                    try:
                        ocgis_lh('Calculating: {0}'.format(f['func']), logger='calc.engine')
                        # initialize the function
                        function = f['ref'](alias=f['name'], dtype=dtype, field=field, file_only=file_only, vc=out_vc,
                                            parms=f['kwds'], tgd=new_temporal, use_raw_values=self.use_raw_values,
                                            calc_sample_size=self.calc_sample_size, meta_attrs=f.get('meta_attrs'),
                                            add_parents=True)
                    except KeyError:
                        # likely an eval function which does not have the name key
                        function = EvalFunction(field=field, file_only=file_only, vc=out_vc,
                                                expr=self.funcs[0]['func'], meta_attrs=self.funcs[0].get('meta_attrs'),
                                                add_parents=True)

                    ocgis_lh('calculation initialized', logger='calc.engine', level=logging.DEBUG)

                    # return the variable collection from the calculations
                    out_vc = function.execute()

                    for dv in out_vc.itervalues():
                        # any outgoing variables from a calculation must have a data type associated with it
                        try:
                            assert dv.dtype is not None
                        except AssertionError:
                            assert isinstance(dv.dtype, np.dtype)
                        # if this is a file only operation, then there should be no values.
                        if file_only:
                            assert dv._value is None

                    ocgis_lh('calculation finished', logger='calc.engine', level=logging.DEBUG)

                    # try to mark progress
                    try:
                        self._progress.mark()
                    except AttributeError:
                        pass

                out_field = function.field
                new_temporal = new_temporal or out_field.temporal
                new_field = klass(variables=out_vc, temporal=new_temporal, spatial=out_field.spatial,
                                  level=out_field.level, realization=out_field.realization, meta=out_field.meta,
                                  uid=out_field.uid, name=out_field.name, attrs=out_field.attrs)
                coll[ugid][alias_field] = new_field
        return coll
=======
import logging

import numpy as np

from ocgis.base import get_variable_names, orphaned
from ocgis.calc.base import AbstractMultivariateFunction
from ocgis.calc.eval_function import EvalFunction, MultivariateEvalFunction
from ocgis.util.logging_ocgis import ocgis_lh


class CalculationEngine(object):
    """
    Manages calculation execution.
    
    :type grouping: list of temporal groupings (e.g. ['month','year'])
    :type funcs: :class:`list` of `function dictionaries`
    :param bool calc_sample_size: If ``True``, calculation sample sizes for the calculations.
    :param progress:  A progress object to update.
    :type progress: :class:`~ocgis.util.logging_ocgis.ProgressOcgOperations`
    """

    def __init__(self, grouping, funcs, calc_sample_size=False, spatial_aggregation=False, progress=None):
        self.grouping = grouping
        self.funcs = funcs
        self.calc_sample_size = calc_sample_size
        self.spatial_aggregation = spatial_aggregation

        self._tgds = {}
        self._progress = progress

    @property
    def has_multivariate_functions(self):
        multivariate_classes = [AbstractMultivariateFunction, MultivariateEvalFunction]
        return any([self._check_calculation_members_(self.funcs, k) for k in multivariate_classes])

    @staticmethod
    def _check_calculation_members_(funcs, klass):
        """
        Return True if a subclass of type `klass` is contained in the calculation
        list.

        :param funcs: Sequence of calculation dictionaries.
        :param klass: `ocgis.calc.base.OcgFunction`
        """
        check = [issubclass(f['ref'], klass) for f in funcs]
        ret = True if any(check) else False
        return ret

    def execute(self, coll, file_only=False, tgds=None):
        """
        :param :class:~`ocgis.SpatialCollection` coll:
        :param bool file_only:
        :param dict tgds: {'field_alias': :class:`ocgis.interface.base.dimension.temporal.TemporalGroupDimension`,...}
        """
        from ocgis import VariableCollection

        # Select which dictionary will hold the temporal group dimensions.
        if tgds is None:
            tgds_to_use = self._tgds
            tgds_overloaded = False
        else:
            tgds_to_use = tgds
            tgds_overloaded = True

        # Group the variables. If grouping is None, calculations are performed on each element.
        if self.grouping is not None:
            ocgis_lh('Setting temporal groups: {0}'.format(self.grouping), 'calc.engine')
            for field in coll.iter_fields():
                if tgds_overloaded:
                    assert field.name in tgds_to_use
                else:
                    if field.name not in tgds_to_use:
                        tgds_to_use[field.name] = field.time.get_grouping(self.grouping)

        # Iterate over functions.
        for ugid, container in list(coll.children.items()):
            for field_name, field in list(container.children.items()):
                new_temporal = tgds_to_use.get(field_name)
                if new_temporal is not None:
                    new_temporal = new_temporal.copy()
                # If the engine has a grouping, ensure it is equivalent to the new temporal dimension.
                if self.grouping is not None:
                    try:
                        compare = set(new_temporal.grouping) == set(self.grouping)
                    # Types may be unhashable, compare directly.
                    except TypeError:
                        compare = new_temporal.grouping == self.grouping
                    if not compare:
                        msg = 'Engine temporal grouping and field temporal grouping are not equivalent. Perhaps ' \
                              'optimizations are incorrect?'
                        ocgis_lh(logger='calc.engine', exc=ValueError(msg))

                out_vc = VariableCollection()

                for f in self.funcs:
                    try:
                        ocgis_lh('Calculating: {0}'.format(f['func']), logger='calc.engine')
                        # Initialize the function.
                        function = f['ref'](alias=f['name'], dtype=None, field=field, file_only=file_only, vc=out_vc,
                                            parms=f['kwds'], tgd=new_temporal, calc_sample_size=self.calc_sample_size,
                                            meta_attrs=f.get('meta_attrs'),
                                            spatial_aggregation=self.spatial_aggregation)
                        # Allow a calculation to create a temporal aggregation after initialization.
                        if new_temporal is None and function.tgd is not None:
                            new_temporal = function.tgd.extract()
                    except KeyError:
                        # Likely an eval function which does not have the name key.
                        function = EvalFunction(field=field, file_only=file_only, vc=out_vc,
                                                expr=self.funcs[0]['func'], meta_attrs=self.funcs[0].get('meta_attrs'))

                    ocgis_lh('calculation initialized', logger='calc.engine', level=logging.DEBUG)

                    # Return the variable collection from the calculations.
                    out_vc = function.execute()

                    for dv in out_vc.values():
                        # Any outgoing variables from a calculation must have an associated data type.
                        try:
                            assert dv.dtype is not None
                        except AssertionError:
                            assert isinstance(dv.dtype, np.dtype)
                        # If this is a file only operation, there should be no computed values.
                        if file_only:
                            assert dv._value is None

                    ocgis_lh('calculation finished', logger='calc.engine', level=logging.DEBUG)

                    # Try to mark progress. Okay if it is not there.
                    try:
                        self._progress.mark()
                    except AttributeError:
                        pass

                out_field = function.field.copy()
                function_tag = function.tag

                # Format the returned field. Doing things like removing original data variables and modifying the
                # time dimension if necessary. Field functions handle all field modifications on their own, so bypass
                # in that case.
                if new_temporal is not None:
                    new_temporal = new_temporal.extract()
                format_return_field(function_tag, out_field, new_temporal=new_temporal)

                # Add the calculation variables.
                for variable in list(out_vc.values()):
                    with orphaned(variable):
                        out_field.add_variable(variable)
                # Tag the calculation data as data variables.
                out_field.append_to_tags(function_tag, list(out_vc.keys()))

                coll.children[ugid].children[field_name] = out_field
        return coll


def format_return_field(function_tag, out_field, new_temporal=None):
    # Remove the variables used by the calculation.
    try:
        to_remove = get_variable_names(out_field.get_by_tag(function_tag))
    except KeyError:
        # Let this fail quietly as the tag may not exist on incoming fields.
        pass
    else:
        for tr in to_remove:
            out_field.pop(tr)

    # Remove the original time variable and replace with the new one if there is a new time dimension. New
    # time dimensions may not be present for calculations that do not compute one.
    if new_temporal is not None:
        out_field.remove_variable(out_field.time)
        out_field.set_time(new_temporal, force=True)
>>>>>>> 9edb632d
<|MERGE_RESOLUTION|>--- conflicted
+++ resolved
@@ -1,169 +1,3 @@
-<<<<<<< HEAD
-import logging
-
-import numpy as np
-
-from ocgis.calc.base import AbstractMultivariateFunction
-from ocgis.calc.eval_function import EvalFunction
-from ocgis.interface.base.field import DerivedMultivariateField, DerivedField
-from ocgis.interface.base.variable import VariableCollection
-from ocgis.util.logging_ocgis import ocgis_lh
-
-
-class OcgCalculationEngine(object):
-    """
-    :type grouping: list of temporal groupings (e.g. ['month','year'])
-    :type funcs: list of function dictionaries
-    :param raw: If True, perform calculations on raw data values.
-    :type raw: bool
-    :param agg: If True, data needs to be spatially aggregated (using weights) following a calculation.
-    :type agg: bool
-    :param bool calc_sample_size:
-    :param :class:`ocgis.util.logging_ocgis.ProgressOcgOperations` progress:
-    """
-
-    def __init__(self, grouping, funcs, raw=False, agg=False, calc_sample_size=False,
-                 progress=None):
-        self.raw = raw
-        self.agg = agg
-        self.grouping = grouping
-        self.funcs = funcs
-        self.calc_sample_size = calc_sample_size
-
-        # select which value data to pull based on raw and agg arguments
-        if self.raw and self.agg is False:
-            self.use_raw_values = False
-        elif self.raw is False and self.agg is True:
-            self.use_raw_values = False
-        elif self.raw and self.agg:
-            self.use_raw_values = True
-        elif not self.raw and not self.agg:
-            self.use_raw_values = False
-        else:
-            raise NotImplementedError
-
-        self._tgds = {}
-        self._progress = progress
-
-    @staticmethod
-    def _check_calculation_members_(funcs, klass):
-        """
-        Return True if a subclass of type `klass` is contained in the calculation
-        list.
-
-        :param funcs: Sequence of calculation dictionaries.
-        :param klass: `ocgis.calc.base.OcgFunction`
-        """
-        check = [issubclass(f['ref'], klass) for f in funcs]
-        ret = True if any(check) else False
-        return ret
-
-    def execute(self, coll, file_only=False, tgds=None):
-        """
-        :param :class:~`ocgis.SpatialCollection` coll:
-        :param bool file_only:
-        :param dict tgds: {'field_alias': :class:`ocgis.interface.base.dimension.temporal.TemporalGroupDimension`,...}
-        """
-
-        # switch field type based on the types of calculations present
-        if self._check_calculation_members_(self.funcs, AbstractMultivariateFunction):
-            klass = DerivedMultivariateField
-        elif self._check_calculation_members_(self.funcs, EvalFunction):
-            # if the input field has more than one variable, assumed this is a multivariate calculation
-            klass = DerivedField
-            for field_container in coll.itervalues():
-                for field in field_container.itervalues():
-                    if len(field.variables.keys()) > 1:
-                        klass = DerivedMultivariateField
-                        break
-        else:
-            klass = DerivedField
-
-        # select which dictionary will hold the temporal group dimensions
-        if tgds is None:
-            tgds_to_use = self._tgds
-            tgds_overloaded = False
-        else:
-            tgds_to_use = tgds
-            tgds_overloaded = True
-
-        # group the variables. if grouping is None, calculations are performed on each element. array computations are
-        # taken advantage of.
-        if self.grouping is not None:
-            ocgis_lh('Setting temporal groups: {0}'.format(self.grouping), 'calc.engine')
-            for v in coll.itervalues():
-                for k2, v2 in v.iteritems():
-                    if tgds_overloaded:
-                        assert (k2 in tgds_to_use)
-                    else:
-                        if k2 not in tgds_to_use:
-                            tgds_to_use[k2] = v2.temporal.get_grouping(self.grouping)
-
-        # iterate over functions
-        for ugid, dct in coll.iteritems():
-            for alias_field, field in dct.iteritems():
-                # choose a representative data type based on the first variable
-                dtype = field.variables.values()[0].dtype
-
-                new_temporal = tgds_to_use.get(alias_field)
-                # if the engine has a grouping, ensure it is equivalent to the new temporal dimension.
-                if self.grouping is not None:
-                    try:
-                        compare = set(new_temporal.grouping) == set(self.grouping)
-                    # types may be unhashable, compare directly
-                    except TypeError:
-                        compare = new_temporal.grouping == self.grouping
-                    if compare == False:
-                        msg = 'Engine temporal grouping and field temporal grouping are not equivalent. Perhaps optimizations are incorrect?'
-                        ocgis_lh(logger='calc.engine', exc=ValueError(msg))
-
-                out_vc = VariableCollection()
-                for f in self.funcs:
-
-                    try:
-                        ocgis_lh('Calculating: {0}'.format(f['func']), logger='calc.engine')
-                        # initialize the function
-                        function = f['ref'](alias=f['name'], dtype=dtype, field=field, file_only=file_only, vc=out_vc,
-                                            parms=f['kwds'], tgd=new_temporal, use_raw_values=self.use_raw_values,
-                                            calc_sample_size=self.calc_sample_size, meta_attrs=f.get('meta_attrs'),
-                                            add_parents=True)
-                    except KeyError:
-                        # likely an eval function which does not have the name key
-                        function = EvalFunction(field=field, file_only=file_only, vc=out_vc,
-                                                expr=self.funcs[0]['func'], meta_attrs=self.funcs[0].get('meta_attrs'),
-                                                add_parents=True)
-
-                    ocgis_lh('calculation initialized', logger='calc.engine', level=logging.DEBUG)
-
-                    # return the variable collection from the calculations
-                    out_vc = function.execute()
-
-                    for dv in out_vc.itervalues():
-                        # any outgoing variables from a calculation must have a data type associated with it
-                        try:
-                            assert dv.dtype is not None
-                        except AssertionError:
-                            assert isinstance(dv.dtype, np.dtype)
-                        # if this is a file only operation, then there should be no values.
-                        if file_only:
-                            assert dv._value is None
-
-                    ocgis_lh('calculation finished', logger='calc.engine', level=logging.DEBUG)
-
-                    # try to mark progress
-                    try:
-                        self._progress.mark()
-                    except AttributeError:
-                        pass
-
-                out_field = function.field
-                new_temporal = new_temporal or out_field.temporal
-                new_field = klass(variables=out_vc, temporal=new_temporal, spatial=out_field.spatial,
-                                  level=out_field.level, realization=out_field.realization, meta=out_field.meta,
-                                  uid=out_field.uid, name=out_field.name, attrs=out_field.attrs)
-                coll[ugid][alias_field] = new_field
-        return coll
-=======
 import logging
 
 import numpy as np
@@ -333,5 +167,4 @@
     # time dimensions may not be present for calculations that do not compute one.
     if new_temporal is not None:
         out_field.remove_variable(out_field.time)
-        out_field.set_time(new_temporal, force=True)
->>>>>>> 9edb632d
+        out_field.set_time(new_temporal, force=True)